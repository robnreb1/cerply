--- conflicted
+++ resolved
@@ -19,11 +19,7 @@
     "smoke:prod": "bash scripts/smoke-prod.sh",
     "traceability:check": "tsx scripts/traceability_check.ts",
     "traceability:report": "tsx scripts/traceability_check.ts --report docs/status/traceability-dashboard.md",
-<<<<<<< HEAD
-    "lint:conversational-copy": "ts-node scripts/lint-conversational-copy.ts"
-=======
     "lint:conversational-copy": "tsx scripts/lint-conversational-copy.ts"
->>>>>>> 301689f4
   },
   "devDependencies": {
     "@types/node": "^20.19.19",
