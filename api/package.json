--- conflicted
+++ resolved
@@ -23,12 +23,8 @@
     "openapi:build": "tsx scripts/openapi-build.ts",
     "openapi:check": "npm run openapi:build && test -f openapi/build/openapi.json",
     "planner:eval": "tsx scripts/planner-eval.ts",
-<<<<<<< HEAD
-    "planner:eval:adaptive": "tsx scripts/planner-eval.adaptive.ts",
-    "planner:eval:openai": "tsx scripts/planner-eval.openai.ts"
-=======
-    "planner:eval:adaptive": "tsx scripts/planner-eval.adaptive.ts"
->>>>>>> 0d39b1b1
+  "planner:eval:adaptive": "tsx scripts/planner-eval.adaptive.ts",
+  "planner:eval:openai": "tsx scripts/planner-eval.openai.ts"
   },
   "dependencies": {
     "@fastify/cookie": "^9.4.0",
