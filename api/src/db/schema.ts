--- conflicted
+++ resolved
@@ -120,11 +120,8 @@
   partialCredit: numeric('partial_credit', { precision: 3, scale: 2 }), // Epic 8: 0.00 to 1.00
   feedback: text('feedback'), // Epic 8: Validation feedback
   validationMethod: text('validation_method'), // Epic 8: 'mcq', 'fuzzy', 'llm'
-<<<<<<< HEAD
-=======
   responseTimeMs: integer('response_time_ms'), // Epic 9: Response time for adaptive difficulty
   difficultyLevel: text('difficulty_level'), // Epic 9: 'recall' | 'application' | 'analysis' | 'synthesis'
->>>>>>> 409a2674
   createdAt: timestamp('created_at', { withTimezone: true }).defaultNow().notNull(),
 });
 
@@ -381,8 +378,6 @@
 });
 
 // ============================================================================
-<<<<<<< HEAD
-=======
 // EPIC 9: ADAPTIVE DIFFICULTY ENGINE
 // ============================================================================
 // Migration: 018_adaptive_difficulty.sql
@@ -420,7 +415,6 @@
 }));
 
 // ============================================================================
->>>>>>> 409a2674
 // DEPRECATED TABLES (to be migrated to new hierarchy)
 // ============================================================================
 // NOTE: These tables are being replaced by the new Subject > Topic > Module > Quiz > Question hierarchy
