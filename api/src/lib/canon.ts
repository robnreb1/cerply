--- conflicted
+++ resolved
@@ -60,10 +60,6 @@
  * Generate stable key from request payload
  */
 export function keyFrom(payload: any): string {
-<<<<<<< HEAD
-  const normalized = {
-    prompt: String(payload.content || payload.topic || payload.brief || '').trim().toLowerCase(),
-=======
   // Handle different payload shapes: /api/preview (content) vs /api/generate (modules)
   let promptText = '';
   if (payload.content) {
@@ -79,7 +75,6 @@
   
   const normalized = {
     prompt: promptText,
->>>>>>> 301689f4
     policy_id: payload.policy_id || 'default',
     type: payload.type || 'module',
   };
@@ -158,8 +153,6 @@
     const record = this.store.get(key);
     if (!record) return null;
     
-<<<<<<< HEAD
-=======
     // Integrity check: recompute SHA256 and validate
     const currentSha = crypto.createHash('sha256').update(JSON.stringify(record.artifact)).digest('hex');
     if (currentSha !== record.sha256) {
@@ -168,7 +161,6 @@
       return null;
     }
     
->>>>>>> 301689f4
     // Update access tracking
     record.accessed_at = new Date().toISOString();
     record.access_count += 1;
@@ -263,7 +255,6 @@
   results.sort((a, b) => b.quality_score - a.quality_score);
   
   return results.slice(0, limit);
-<<<<<<< HEAD
 }
 
 /**
@@ -304,123 +295,6 @@
 
 /**
  * Evaluate content quality (heuristic)
- */
-export function evaluateContentQuality(artifact: ContentBody): QualityMetrics {
-  let coherence = 0.85;
-  let coverage = 0.85;
-  let factualAccuracy = 0.85;
-  let pedagogicalSoundness = 0.85;
-
-  // Heavy penalties for missing/poor required fields
-  if (!artifact.title || artifact.title.length === 0) {
-    coverage -= 0.3;
-    coherence -= 0.2;
-  } else if (artifact.title.length < 10) {
-    coverage -= 0.15;
-  } else if (artifact.title.length > 20) {
-    coverage += 0.08;
-    coherence += 0.03;
-  } else {
-    coverage += 0.05;
-  }
-
-  if (!artifact.summary || artifact.summary.length < 20) {
-    coverage -= 0.3;
-    pedagogicalSoundness -= 0.2;
-  } else if (artifact.summary.length < 50) {
-    coverage -= 0.1;
-  } else if (artifact.summary.length > 100) {
-    coverage += 0.08;
-    pedagogicalSoundness += 0.03;
-  } else if (artifact.summary.length > 80) {
-    coverage += 0.05;
-  }
-
-  if (!artifact.modules || artifact.modules.length === 0) {
-    coverage -= 0.4;
-    pedagogicalSoundness -= 0.3;
-  } else if (artifact.modules.length < 3) {
-    coverage -= 0.1;
-  } else if (artifact.modules.length >= 4) {
-    coverage += 0.08;
-    pedagogicalSoundness += 0.03;
-  } else {
-    coverage += 0.05;
-  }
-
-  // Penalize forbidden/template phrases
-  const forbiddenPhrases = [
-    'getting started',
-    'key principles',
-    'practical applications',
-    'introduction to',
-    'basic concepts',
-  ];
-  
-  const fullText = JSON.stringify(artifact).toLowerCase();
-  const hasForbidden = forbiddenPhrases.some(phrase => fullText.includes(phrase));
-  if (hasForbidden) {
-    coherence -= 0.15;
-    pedagogicalSoundness -= 0.15;
-  }
-
-  // Reward specificity (unique tokens)
-  const tokens = fullText.split(/\s+/).filter(t => t.length > 2);
-  const uniqueRatio = tokens.length > 0 ? new Set(tokens).size / tokens.length : 0;
-  if (uniqueRatio > 0.6) {
-    coherence += 0.05;
-    factualAccuracy += 0.05;
-  } else if (uniqueRatio < 0.4) {
-    coherence -= 0.1;
-    factualAccuracy -= 0.1;
-  }
-
-  // Check module quality
-  if (artifact.modules && artifact.modules.length > 0) {
-    const modulesWithDesc = artifact.modules.filter(m => m.description && m.description.length > 30);
-    if (modulesWithDesc.length < artifact.modules.length * 0.5) {
-      pedagogicalSoundness -= 0.1;
-=======
-}
-
-/**
- * Store content as canonical
- */
-export function canonizeContent(
-  artifact: ContentBody,
-  metadata: { model: string; quality_score: number; quality_metrics?: QualityMetrics },
-  payload: any
-): CanonRecord {
-  const key = keyFrom(payload);
-  const sha256 = crypto.createHash('sha256').update(JSON.stringify(artifact)).digest('hex');
-  
-  const sourceModels = typeof metadata.model === 'string' ? [metadata.model] : metadata.model as any;
-  
-  return canonStore.put({
-    key,
-    artifact,
-    sha256,
-    model: Array.isArray(sourceModels) ? sourceModels[0] : metadata.model,
-    quality_score: metadata.quality_score,
-    quality_metrics: metadata.quality_metrics,
-    created_at: new Date().toISOString(),
-    lineage: {
-      sourceModels: Array.isArray(sourceModels) ? sourceModels : [metadata.model],
-      qualityScores: metadata.quality_metrics || evaluateContentQuality(artifact),
-      validationResults: [],
-    },
-  });
-}
-
-/**
- * Check if content exists in canon
- */
-export function contentExists(key: string): boolean {
-  return canonStore.getByKey(key) !== null;
-}
-
-/**
- * Evaluate content quality (heuristic)
  * NOTE: This is tunable! Adjust weights/bonuses based on real-world feedback.
  * Current baseline: generous enough to pass 0.80 threshold for good content
  */
@@ -495,7 +369,6 @@
     const modulesWithItems = artifact.modules.filter(m => m.items && m.items.length > 0);
     if (modulesWithItems.length > 0) {
       pedagogicalSoundness += 0.03; // Bonus for actionable content
->>>>>>> 301689f4
     }
   }
 
@@ -508,19 +381,6 @@
     'basic concepts',
   ];
   
-<<<<<<< HEAD
-  const overall = (coherence + coverage + factualAccuracy + pedagogicalSoundness) / 4;
-  
-  return {
-    coherence: Math.max(0, Math.min(1, coherence)),
-    coverage: Math.max(0, Math.min(1, coverage)),
-    factualAccuracy: Math.max(0, Math.min(1, factualAccuracy)),
-    pedagogicalSoundness: Math.max(0, Math.min(1, pedagogicalSoundness)),
-    overall: Math.max(0, Math.min(1, overall)),
-  };
-}
-
-=======
   const fullText = JSON.stringify(artifact).toLowerCase();
   const hasForbidden = forbiddenPhrases.some(phrase => fullText.includes(phrase));
   if (hasForbidden) {
@@ -552,7 +412,6 @@
   };
 }
 
->>>>>>> 301689f4
 /**
  * Get canon statistics
  */
