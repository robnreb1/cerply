--- conflicted
+++ resolved
@@ -1,7 +1,6 @@
 #!/usr/bin/env bash
 set -euo pipefail
 
-<<<<<<< HEAD
 # Staging smoke: accepts 200 (LLM on) or 503 (LLM disabled) from /api/chat
 # Usage:
 #   API_BASE="https://your-staging-api.example.com" bash scripts/smoke-stg.sh
@@ -47,42 +46,3 @@
   --data '{"kind":"smoke-stg","ts":"'"$(date -Iseconds)"'"}' | jq .
 
 echo "[smoke-stg] done"
-=======
-API_BASE="${API_BASE:-http://localhost:8080}"
-TMP_CHAT="$(mktemp)"
-trap 'rm -f "$TMP_CHAT"' EXIT
-
-# small helper for curl timeouts
-curl_json() {
-  curl --connect-timeout 2 --max-time 10 -fsS "$@"
-}
-
-echo "[smoke] wait for /api/health"
-for i in {1..20}; do
-  if curl_json "$API_BASE/api/health" | jq . && break; then :; fi
-  sleep 0.5
-  if [[ $i -eq 20 ]]; then
-    echo "health never became ready"; exit 1
-  fi
-done
-
-echo "[smoke] /api/chat (plan)"
-status=$(curl --connect-timeout 2 --max-time 15 -sS -o "$TMP_CHAT" -w '%{http_code}' \
-  -X POST "$API_BASE/api/chat" -H 'content-type: application/json' \
-  --data '{"messages":[{"role":"user","content":"GCSE German AQA Higher"}]}' )
-
-if [[ "$status" == "200" || "$status" == "503" ]]; then
-  jq '{action} // {error}' "$TMP_CHAT"
-else
-  echo "Unexpected status: $status"
-  cat "$TMP_CHAT"
-  exit 1
-fi
-
-echo "[smoke] /api/analytics/record"
-curl_json -X POST "$API_BASE/api/analytics/record" \
-  -H 'content-type: application/json' \
-  --data '{"kind":"smoke","ts":"'"$(date -Iseconds)"'"}' | jq .
-
-echo "[smoke] done"
->>>>>>> 534af1fc
