--- conflicted
+++ resolved
@@ -6,20 +6,12 @@
 - Prompts library: `/prompts` lists & renders >0 prompts in dev. **Staging (M1):** list may be backed by edge canary or proxy (`/api/prompts` responds with `x-edge: prompts-proxy` or `x-edge: prompts-fallback`; legacy `prompts-v2` is tolerated). **M2:** must fetch via Next.js rewrite proxy. Prompt detail view works; API `GET /api/prompts` reachable (never 404).
 - Coverage UI: `/coverage` renders summary and gaps from `/evidence/coverage` (stub) via proxy (no CORS issues).
 - Smoke script passes for `/style` and `/coverage` endpoints (HTTP 200).
-<<<<<<< HEAD
-=======
-
->>>>>>> e6ec02a9
 - Staging smoke script passes: `scripts/smoke-stg.sh` succeeds for `/ping`, `/api/health`, `/api/prompts` (accepts `x-edge: prompts-proxy` **or** `x-edge: prompts-fallback`) using the Vercel bypass cookie.
 - Vercel API health: `/api/health` returns 200 JSON on Vercel. Accept **proxy** (`x-edge: health-proxy`) or legacy canary (`health`/`health-v2`). Never 404.
 - `/ping` returns **204 No Content** with header `x-edge: ping` (staging).
 - `/api/prompts` returns 200 JSON on Vercel. Accept **proxy** (`x-edge: prompts-proxy`) or **fallback** (`x-edge: prompts-fallback`); legacy canary headers are tolerated in M1 (`prompts`/`prompts-v2`). **Never 404.**
 - POST /api/curator/quality/compute returns 200/400 (not 404/405).
 - /debug/env renders; build-time env shown; API health check on page passes (use Vercel bypass cookie on protected domains).
-<<<<<<< HEAD
-=======
-
->>>>>>> e6ec02a9
 - Tailwind styling present; feature flags honored on Vercel.
 - `/debug/env` shows NEXT_PUBLIC_* as expected and API health JSON in Vercel.
 - Preview & Prod on Vercel resolve via custom domain; /debug/env shows correct vars; /api/health and /api/prompts return non-404 via **proxy (M2)** or **edge canary (M1)**.
@@ -45,10 +37,6 @@
 - **2025-08-19**: Added Evidence Coverage UI at /coverage with summary KPIs and gaps, smoke test script, updated package scripts; spec reconciled to v2.4.
 - **2025-08-17**: Initial spec + items generate + learn MVP.
 - **2025-08-19**: Added /debug/env runtime page and vercel smoke script.
-<<<<<<< HEAD
-=======
-
->>>>>>> e6ec02a9
 - **2025-01-27**: Staging domains (Vercel + Render), proxy correctness, debug page verified.
 
 ## 12) Addendum A — Staging & Edge Canaries (M1)
@@ -429,8 +417,4 @@
 7. API endpoints wiring + tests.
 8. Token/cost logging + per-org caps.
 9. UI hooks: input → preview → confirm → generate → score.
-<<<<<<< HEAD
-10. Enterprise upsell banner post-first-generation.
-=======
-10. Enterprise upsell banner post-first-generation.
->>>>>>> e6ec02a9
+10. Enterprise upsell banner post-first-generation.