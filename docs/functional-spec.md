## 9) Acceptance criteria
- Curator edit ≤ 4 min/item; median item quality ≥ 70 (when flag on).
- Import supports: text, base64 (`.pdf/.docx` stub), transcript batching.
- Learn loop: submit/next cycle works; correctness feedback present.
- Style page renders brand tokens; AA on primary/on-primary.
- Prompts library: `/prompts` lists & renders >0 prompts in dev. **Staging (M1):** list may be backed by edge canary or proxy (`/api/prompts` responds with `x-edge: prompts-proxy` or `x-edge: prompts-fallback`; legacy `prompts-v2` is tolerated). **M2:** must fetch via Next.js rewrite proxy. Prompt detail view works; API `GET /api/prompts` reachable (never 404).
- Coverage UI: `/coverage` renders summary and gaps from `/evidence/coverage` (stub) via proxy (no CORS issues).
- Smoke script passes for `/style` and `/coverage` endpoints (HTTP 200).
- Staging smoke script passes: `scripts/smoke-stg.sh` succeeds for `/ping`, `/api/health`, `/api/prompts` (accepts `x-edge: prompts-proxy` **or** `x-edge: prompts-fallback`) using the Vercel bypass cookie.
- Vercel API health: `/api/health` returns 200 JSON on Vercel. Accept **proxy** (`x-edge: health-proxy`) or legacy canary (`health`/`health-v2`). Never 404.
- `/ping` returns **204 No Content** with header `x-edge: ping` (staging).
- `/api/prompts` returns 200 JSON on Vercel. Accept **proxy** (`x-edge: prompts-proxy`) or **fallback** (`x-edge: prompts-fallback`); legacy canary headers are tolerated in M1 (`prompts`/`prompts-v2`). **Never 404.**
- POST /api/curator/quality/compute returns 200/400 (not 404/405).
- /debug/env renders; build-time env shown; API health check on page passes (use Vercel bypass cookie on protected domains).
- Tailwind styling present; feature flags honored on Vercel.
- `/debug/env` shows NEXT_PUBLIC_* as expected and API health JSON in Vercel.
- Preview & Prod on Vercel resolve via custom domain; /debug/env shows correct vars; /api/health and /api/prompts return non-404 via **proxy (M2)** or **edge canary (M1)**.

## 10) Non-functional / Dev UX
-
### Planning SSOT

- **Source of truth:** GitHub issues labeled **Epic**.
- **Dashboard:** `docs/status/epics.md` (auto-generated every 6 hours; also runnable via Actions → “Epics Dashboard” → Run workflow).
- **Prioritization:** add labels **P0–P3** (or **priority:critical/high/medium/low**). The dashboard sorts by priority then recent updates.
- **Status:** optional `status:*` labels (e.g., `status:in-progress`). Otherwise, status derives from issue open/closed.

- API background control:
  - Start: scripts/api-start.sh (uses PORT, default 3001)
  - Stop:  scripts/api-stop.sh
  - Logs:  tail -n 100 /tmp/cerply-api.log

  - Staging smoke script:
    - Script: `scripts/smoke-stg.sh` (requires bypass cookie for protected domains)
    - Local: set cookie with `?x-vercel-set-bypass-cookie=true&x-vercel-protection-bypass=$TOKEN`, then run `JAR=./.cookies.stg.jar ./scripts/smoke-stg.sh`
    - CI: `.github/workflows/stg-smoke.yml` uses `${{ secrets.VERCEL_BYPASS_TOKEN_STG }}` to set the cookie and run the script

## 11) Change log
- **2025-08-31**: Chat-first refinements — rails positioned below and full-bleed; compact composer with right-aligned Upload/Send; reduced opener→input gap; prompts proxy/fallback headers reflected in acceptance; rate-limit/diagnostics noted.
- **2025-08-22**: Staging "M1" edge canaries for `/ping`, `/api/health`, `/api/prompts`; added `scripts/smoke-stg.sh`; documented bypass-cookie flow; acceptance updated to allow M1 vs M2.
- **2025-08-19**: Expanded acceptance criteria to include `/prompts` and coverage smoke; spec reconciled.
- **2025-08-19**: Added Next.js rewrite to proxy `/api/*` to backend; fixed `/prompts` page fetching via proxy.
- **2025-08-19**: Added feature-flagged routes (connectors, quality, certified, marketplace, groups), OPTIONS preflight, brand tokens page; spec reconciled to v2.3.
- **2025-08-19**: Added prompt library system with auto-indexing, API endpoints, and web UI; spec reconciled to v2.5.
- **2025-08-19**: Added Evidence Coverage UI at /coverage with summary KPIs and gaps, smoke test script, updated package scripts; spec reconciled to v2.4.
- **2025-08-17**: Initial spec + items generate + learn MVP.
- **2025-08-19**: Added /debug/env runtime page and vercel smoke script.
- **2025-01-27**: Staging domains (Vercel + Render), proxy correctness, debug page verified.

## 12) Addendum A — Staging & Edge Canaries (M1)

**Scope:** staging only, while backend rewrites are stabilized.

**Temporary handlers (web):**
- `app/ping/route.ts` → returns 204, header `x-edge: ping`.
- `app/api/health/route.ts` → returns `{"ok":true,"service":"web","ts":...}`, headers `content-type: application/json; charset=utf-8`, `cache-control: no-store`, `x-edge: health-v2`.
- `app/api/prompts/route.ts` → proxies upstream; returns static demo list when upstream is 4xx/5xx/unreachable. Headers: `x-edge: prompts-proxy` on success, `x-edge: prompts-fallback` on fallback.

**Acceptance mapping (M1):**
- `GET /api/health` and `/api/prompts` must be **200** via these handlers.
- Smoke must pass with `scripts/smoke-stg.sh`.
- Use Vercel bypass cookie for protected domains.

**De-scope in M2:** Remove these routes once proxy is live.

## 13) Spec Delta — Real API Proxy (M2)

**Target:** Replace edge canaries with Next.js rewrites that forward `/api/*` to `${NEXT_PUBLIC_API_BASE}` (no CORS).

**Expected headers:** Responses may include `x-edge: proxy` (optional) and reflect backend cache-control.

### Security baselines (P1) — Certified endpoints
- Verify (preview): `POST /api/certified/verify` accepts `{ plan, lock, meta? }`, re-canonicalizes, hashes, compares, returns `{ ok, computed, provided, mismatch? }`. CORS invariants preserved; OPTIONS 204; strict JSON.
- Audit preview (flagged): `GET /api/certified/_audit_preview?limit=100` when `FF_CERTIFIED_AUDIT_PREVIEW=true`.
- Request size caps: `MAX_REQUEST_BYTES` (default 32KB). Exceeding returns 413 JSON `{ error: { code: 'PAYLOAD_TOO_LARGE', details: { max_bytes } } }`.
- Rate limits: token-bucket on certified POSTs. `RATE_LIMIT_CERTIFIED_BURST` (default 20), `RATE_LIMIT_CERTIFIED_REFILL_PER_SEC` (default 5). Uses `REDIS_URL` when provided; falls back to in-memory. Returns 429 JSON `{ error: { code: 'RATE_LIMITED', details: { retry_after_ms, limit } } }` with `x-ratelimit-*` and `retry-after`.
- Security headers added to certified responses (non-OPTIONS): `X-Content-Type-Options: nosniff`, `Referrer-Policy: no-referrer`, `Cross-Origin-Opener-Policy: same-origin`, `Cross-Origin-Resource-Policy: same-origin`. CORS invariants retained: `ACAO:*`, no `ACAC:true`.

**Acceptance updates (M2):**
- `GET /api/health` and `/api/prompts` return 200 JSON **through the proxy** (not handled by app routes).
- `/prompts` page fetches via proxy.
- Remove canary code and update smoke to assert proxy path.

### Orchestrator v0 (Preview)

- API (preview-gated):
<<<<<<< HEAD
  - `POST /api/orchestrator/jobs` accepts a Task Packet `{ goal, scope?, planRef?, steps[], limits{ maxSteps, maxWallMs?, maxTokens? }, flags? }` and returns `{ job_id }`.
=======
  - `POST /api/orchestrator/jobs` accepts a Task Packet `{ goal, scope?, planRef?, steps[], limits{ maxSteps, maxWallMs }, flags? }` and returns `{ job_id }`.
>>>>>>> 3ece6464
  - `GET /api/orchestrator/jobs/:id` returns job status and roll-up.
  - `GET /api/orchestrator/events?job=:id` streams Server-Sent Events.
- Engine: in-memory queue with loop-guard (step budget + wall clock cutoff) and jittered backoff on retries.
- Security baselines: payload size limit, per-route rate limit, conservative headers on non-OPTIONS.
- OpenAPI includes orchestrator paths; smoke script asserts CORS invariants (ACAO:*; no ACAC:true).
<<<<<<< HEAD
- Limits normalization: inputs may use snake_case keys (`max_steps`, `max_wall_ms`, `max_tokens`) which are normalized to camelCase before validation/execution. When `maxWallMs` is omitted, a conservative default of 10s is applied.
=======
>>>>>>> 3ece6464

## 14) Enterprise‑Ready Minimalist UI (ER‑MUI)

**Role:** Product design + build assistant extension for a minimalist, enterprise‑ready UI using natural language input as the primary interaction.

**Context (unchanged product core):** Cerply ingests artefacts (documents, transcripts, policies, syllabi, podcasts, etc.) → converts them into structured micro‑learning modules and micro‑tests → adapts delivery and scoring → provides audit trails, psychometric calibration, and guild certification.

**Design Goal:** A minimalist, professional, trust‑forward UI that appeals both to consumers and enterprise buyers (compliance, qualifications).

### 14.1 UI Requirements

1) **Single Input Action**
   - Centered text input box that accepts paste, drag‑drop, or file upload.
   - Placeholder cycles between examples:
     - “Paste your meeting notes…”
     - “Upload a policy document…”
     - “Drop in a podcast transcript…”

2) **Benefit‑Clear Micro Copy (Top Bar)**
   - Shown in the actual top bar, centered and *italic*:
     _“Helping you master what matters.”_
   - (The previous reassurance sentence under the input is deprecated in default mode; it may still appear in enterprise mode as a secondary line when specified by config.)

3) **Trust Badges Row** (subtle; bottom of viewport by default)
   - Text only, muted colour (no icons):  
     _“Audit‑ready · Expert‑reviewed · Adaptive · Private by default”_

4) **Icon Row (under input)**
   - A muted, evenly-spaced row of icons **beneath the input**:
     - **Certified**, **Curate**, **Guild**, **Account**, **Upload**
   - The **Upload** icon/label is visually emphasized (darker text weight) to suggest file ingestion.

5) **Progressive Disclosure**
   - After first artefact is submitted and modules generated, softly offer enterprise/QPP upsells (e.g. “Want this mapped to your compliance standard?”).
   - Avoid clutter on initial screen.

6) **Typography & Tone**
   - Warm, modern sans‑serif; neutral/light background; rounded corners on input.
   - Minimal colour until results appear.

7) **Enterprise Mode**
   - Same input. When `enterprise=true` (feature flag / config), display the trust badge row more prominently (e.g., visible at all times under input) and pre‑enable SSO/upload connectors.

### 14.2 Functional Requirements

- **Input Handling**
  - Accepts paste, drag‑drop, or upload (`.docx`, `.pdf`, `.txt`, URL text).
  - Routes artefact to ingestion pipeline (existing API/proxy).
- **First‑Use Flow**
  - User enters artefact.
  - System responds conversationally: “Got it. Building your learning modules…”
  - Displays generated micro‑modules in a clean **card stack**.
- **Responsiveness**
  - Must look equally clean on mobile (app stores) and web (SaaS).
- **Privacy**
  - Do not upload until user confirms (paste or choose file then “Create modules” action), unless org policy allows instant ingest.

---

## 15) UI Components (definitions & sample JSX/Tailwind)

> Implementation target: Next.js (App Router) + Tailwind (existing stack). Place components under `web/components/ui/…`. Keep styles token‑driven where feasible.

### 15.1 `<InputAction />`
Responsibilities:
- Centered large input; supports paste, URL entry, drag‑drop, and file picker.
- Cycles placeholder text every few seconds.
- Emits a normalized **ArtefactRequest**: `{ type: 'text'|'url'|'file', payload, filename?, mime? }`.

Sample JSX (TypeScript, Tailwind):

```tsx
// components/ui/InputAction.tsx
'use client';
import { useEffect, useMemo, useRef, useState } from 'react';

const PLACEHOLDERS = [
  'Paste your meeting notes…',
  'Upload a policy document…',
  'Drop in a podcast transcript…',
];

export type ArtefactRequest =
  | { type: 'text'; payload: string }
  | { type: 'url'; payload: string }
  | { type: 'file'; payload: File };

export function InputAction({
  enterprise = false,
  onSubmit,
}: {
  enterprise?: boolean;
  onSubmit: (req: ArtefactRequest) => void;
}) {
  const [value, setValue] = useState('');
  const [i, setI] = useState(0);
  const timer = useRef<number | null>(null);
  const placeholder = useMemo(() => PLACEHOLDERS[i % PLACEHOLDERS.length], [i]);

  useEffect(() => {
    timer.current = window.setInterval(() => setI((x) => x + 1), 3500);
    return () => { if (timer.current) window.clearInterval(timer.current); };
  }, []);

  const isUrl = (s: string) => /^https?:\/\/\S+$/i.test(s.trim());

  const handleFiles = (files: FileList | null) => {
    if (!files || files.length === 0) return;
    onSubmit({ type: 'file', payload: files[0] });
  };

  const handleSubmit = () => {
    const v = value.trim();
    if (!v) return;
    if (isUrl(v)) return onSubmit({ type: 'url', payload: v });
    return onSubmit({ type: 'text', payload: v });
  };

  return (
    <div
      className="w-full max-w-2xl mx-auto"
      onDragOver={(e) => { e.preventDefault(); }}
      onDrop={(e) => { e.preventDefault(); handleFiles(e.dataTransfer.files); }}
    >
      <div className="flex items-center gap-2 rounded-xl border border-neutral-200 bg-white/80 backdrop-blur px-4 py-3 shadow-sm focus-within:ring-2 focus-within:ring-brand/30">
        <input
          value={value}
          onChange={(e) => setValue(e.target.value)}
          placeholder={placeholder}
          className="w-full bg-transparent outline-none text-[15px] placeholder:text-neutral-400"
          aria-label="Paste text or URL"
        />
        <label className="inline-flex items-center text-sm font-medium text-brand hover:underline cursor-pointer">
          <input
            type="file"
            accept=".pdf,.docx,.txt"
            className="hidden"
            onChange={(e) => handleFiles(e.target.files)}
          />
          Upload
        </label>
        <button
          onClick={handleSubmit}
          className="rounded-lg px-3 py-1.5 text-sm font-semibold bg-brand text-white hover:opacity-90"
        >
          Create modules
        </button>
      </div>

      {/* Micro‑copy */}
      <p className="mt-2 text-center text-sm text-neutral-500">
        Cerply converts anything you give it into personalised micro‑learning and tests — so you remember what matters.
      </p>

      {/* Enterprise trust badges (prominent in enterprise mode) */}
      <div className={enterprise ? 'mt-3 flex justify-center' : 'sr-only'}>
        <div className="text-xs text-neutral-400">
          Audit‑ready · Expert‑reviewed · Adaptive · Private by default
        </div>
      </div>
    </div>
  );
}
```

### 15.2 `<TrustBadgesRow />`
- Sticky/subtle bottom row by default; always shown beneath input when `enterprise=true`.

```tsx
// components/ui/TrustBadgesRow.tsx
export function TrustBadgesRow({ visible = false }: { visible?: boolean }) {
  return (
    <div className={visible ? 'fixed inset-x-0 bottom-4 flex justify-center' : 'sr-only'}>
      <div className="px-3 py-1.5 rounded-full bg-white/70 backdrop-blur border border-neutral-200 text-xs text-neutral-500">
        Audit‑ready · Expert‑reviewed · Adaptive · Private by default
      </div>
    </div>
  );
}
```

### 15.3 Module Card + Stack

```tsx
// components/ui/ModuleCard.tsx
export type Module = {
  id: string;
  title: string;
  summary?: string;
  estMinutes?: number;
};

export function ModuleCard({ m }: { m: Module }) {
  return (
    <article className="rounded-xl border border-neutral-200 bg-white shadow-sm p-4">
      <h3 className="font-semibold">{m.title}</h3>
      {m.summary && <p className="mt-1 text-sm text-neutral-600">{m.summary}</p>}
      {m.estMinutes && <p className="mt-2 text-xs text-neutral-400">~{m.estMinutes} min</p>}
    </article>
  );
}

// components/ui/ModuleStack.tsx
import { Module, ModuleCard } from './ModuleCard';

export function ModuleStack({ items }: { items: Module[] }) {
  return (
    <div className="grid gap-3 sm:grid-cols-2 lg:grid-cols-3">
      {items.map((m) => <ModuleCard key={m.id} m={m} />)}
    </div>
  );
}
```

### 15.4 Page wireframe (App Router)

```tsx
// app/page.tsx (wireframe – replace existing hero if needed)
import { Suspense } from 'react';
import { InputAction } from '@/components/ui/InputAction';
import { TrustBadgesRow } from '@/components/ui/TrustBadgesRow';

export default function Home() {
  const enterprise = process.env.NEXT_PUBLIC_ENTERPRISE_MODE === 'true';
  return (
    <main className="min-h-[100svh] bg-neutral-50">
      <section className="mx-auto max-w-6xl px-4 py-16 lg:py-24">
        <div className="text-center mb-8">
          <h1 className="text-2xl font-semibold text-neutral-900">Cerply</h1>
        </div>

        <InputAction enterprise={enterprise} onSubmit={() => { /* route to ingest */ }} />

        {/* Results zone (lazy) */}
        <Suspense fallback={<p className="mt-8 text-center text-sm text-neutral-500">Got it. Building your learning modules…</p>}>
          {/* <ModuleStack items={…} /> */}
        </Suspense>
      </section>

      <TrustBadgesRow visible={!enterprise /* subtle bottom row by default */} />
    </main>
  );
}
```

---

## 16) States & Progressive Disclosure

- **State A — Initial load (input only)**
  - Center input, micro‑copy below, subtle TrustBadgesRow at bottom (or prominent if `enterprise=true`).
- **State B — Input populated + processing**
  - After submit, show conversational line: “Got it. Building your learning modules…”
  - Keep screen uncluttered; spinner or skeletons optional.
- **State C — First set of modules displayed**
  - Show `ModuleStack` below input; retain input for adding more artefacts.
- **State D — Soft enterprise upsell**
  - After C, display a discreet banner: “Want this mapped to your compliance standard?” with CTA when enterprise features not enabled.

**Accessibility**
- `aria-label`s on input and buttons; high‑contrast focus rings; fully keyboard operable.

**Mobile**
- Ensure comfortable tap targets (≥44px), vertical rhythm, sticky trust badges avoid overlapping OS bars.

---

## 17) Acceptance Criteria Additions (UI)

- Initial home screen shows a **single input action** centered with rounded borders and cycling placeholders (3 exemplars). The **actual top bar** shows the reassurance line centered in italics: “Helping you master what matters.”
- Beneath the input, an **icon row** displays: Certified, Curate, Guild, Account, Upload (Upload emphasized). Enter key submits; on mobile a subtle “Learn it” button is acceptable as fallback.
- Drag‑drop **and** file upload **and** paste/URL are accepted; first submission triggers conversational “Got it…” message.
- After processing, first module set appears in **card stack**; layout scales from mobile to desktop.
- Trust badges text string appears:
  “Audit‑ready · Expert‑reviewed · Adaptive · Private by default”
  - **Staging/consumer:** subtle bottom row.
  - **Enterprise mode:** badges always visible under input (prominent) and SSO/connectors toggled on.
- Lighthouse a11y score ≥ 90 on home for mobile & desktop.
- No blocking CORS issues during ingest (proxy or signed upload per org policy).

---

- Discovery rails (“Popular searches”, “Cerply certified”) sit **below the chat area**, are **full-bleed and center-aligned**, and are **compact/low-contrast** with **ample spacing** from the chat section. Horizontal scrolling demonstrates multiple cards.
- The chat surface occupies the initial viewport (first screen) and supports vertical scrolling as the conversation grows.
- The composer shows **Upload** and **Send** on the right (compact); there is **no** “Press Enter…” helper text.
- The space between the typed opener and the input is visually tight (≈12–16px).

## 18) Build Plan Integration

- **Stack:** Next.js App Router + Tailwind (existing). Add components under `web/components/ui/…`.
- **Feature Flag:** `NEXT_PUBLIC_ENTERPRISE_MODE` (`'true'|'false'`) controls enterprise prominence.
- **Ingestion Hook:** Wire `InputAction.onSubmit` to existing proxy: `POST /api/ingest` (or interim edge canary).
- **Copy Tokens:** Centralize copy in `web/lib/copy.ts` for reuse and i18n later.
- **Styles:** Use brand tokens (already in `/style`). Avoid strong colour until modules appear.

---

## 19) Copy Blocks (for reuse)

**Placeholders**
- Paste your meeting notes…
- Upload a policy document…
- Drop in a podcast transcript…

**Reassurance (beneath input)**
- Cerply converts anything you give it into personalised micro‑learning and tests — so you remember what matters.

**Trust badges**
- Audit‑ready · Expert‑reviewed · Adaptive · Private by default


## 20) AI Interaction & Generation — Model Routing & Cost Envelope

### 20.1 Tasks → Models
- **Content generation (first pass)**: `generate.modules`, `generate.items` → **gpt-5** (quality-first).
- **Conversational clarify & micro rewrites**: `chat.clarify`, `rewrite.micro` → **gpt-5-mini** (fast, low-cost).
- **Grading & classification**: `score.answer` → **gpt-5-nano** (deterministic tone, very low cost).
- **Code-only** (no LLM): ID stamping, JSON schema validation, deterministic merges/transforms.

### 20.2 Cost (order-of-magnitude)
- **Generation** (~8k input, 2.5k output on gpt-5): ~**$0.035** per artefact.
- **Clarify turn** (mini): ~**$0.00085** per user turn.
- **Grading** (nano, per answer): ~**$0.00012**.
> Notes: Estimates assume average token sizes; enforce caps at router level.

### 20.3 Non-functional
- **Headers MUST be ASCII** (no typographic arrows) to avoid edge ByteString errors.
- **Retries**: one fast retry on transient 5xx; then degrade with typed JSON error.
- **Budgets/guardrails**: per-org daily token caps; per-request max_tokens per task.

## 21) API Surface for M3 (Preview, Generate, Score, Daily)

- `POST /api/preview` (mini): Accepts text/url/file ref; returns `{ summary, proposed_modules[], clarifying_questions[] }`.
- `POST /api/generate` (gpt-5 → mini): Accepts confirmed plan; returns **schema-valid** modules/items JSON.
- `POST /api/score` (nano): Accepts answers; returns rubric scores with difficulty & misconceptions (schema-valid).
- `GET  /api/daily/next` (selector): Returns prioritized queue based on recency/struggle/spaced repetition.
### 21.1 Retention v0 (Preview)

- `POST /api/certified/schedule` (sm2-lite): Accepts `{ session_id, plan_id, items[], prior?, algo?, now? }` and returns `{ order[], due, meta }`.
- `POST /api/certified/progress` (events): Accepts `{ session_id, card_id, action, grade?, at }` and upserts preview snapshot.
- `GET  /api/certified/progress?sid=`: Returns `{ session_id, items[] }` snapshot for resume.

Web integration (preview): `/certified/study` calls schedule on start/reset, posts progress on flip/grade, and resumes from server snapshot when local is empty. Settings drawer exposes algo label and a local daily-target value.


### Acceptance
- Each endpoint returns 200 on valid input; JSON matches the corresponding schema.
- Token usage and model name are logged per request; daily aggregates exposed to ops.

### 21.2 Adaptive Planner Engine v1 (Preview)

- Engine selection: If `FF_ADAPTIVE_ENGINE_V1=true` and `PLANNER_ENGINE=adaptive`, PLAN uses `adaptive-v1` (deterministic; no schema change). Response `provenance.engine: "adaptive-v1"`.
- Evaluator: `npm -w api run -s planner:eval:adaptive` writes metrics to `api/tests/fixtures/planner-eval.adaptive.json`.

### 21.3 OpenAI Planner Adapter v0 (Preview)

- Engine selection: If `FF_OPENAI_ADAPTER_V0=true` and `PLANNER_ENGINE=openai`, PLAN uses `openai-v0` (preview; deterministic fallback when no key). Response `provenance.engine: "openai-v0"`.
- Evaluator: `npm -w api run -s planner:eval:openai` writes metrics to `api/tests/fixtures/planner-eval.openai.json`.
- CI: Offline eval always runs; optional keyed smoke when secret exists.
## 22) Backlog (Next 10)

1. LLM router + runner stubs (`api/src/llm/*`).
2. JSON schemas: `modules.schema.json`, `score.schema.json`.
3. Generation pipeline (two-pass + validation).
4. Preview pipeline (summary + clarify Qs).
5. Scoring pipeline (batch).
6. Daily selector with weights: recency 0.55, struggle 0.35, spaced_rep 0.10.
7. API endpoints wiring + tests.
8. Token/cost logging + per-org caps.
9. UI hooks: input → preview → confirm → generate → score.
10. Enterprise upsell banner post-first-generation.<|MERGE_RESOLUTION|>--- conflicted
+++ resolved
@@ -84,20 +84,17 @@
 ### Orchestrator v0 (Preview)
 
 - API (preview-gated):
-<<<<<<< HEAD
+
   - `POST /api/orchestrator/jobs` accepts a Task Packet `{ goal, scope?, planRef?, steps[], limits{ maxSteps, maxWallMs?, maxTokens? }, flags? }` and returns `{ job_id }`.
-=======
-  - `POST /api/orchestrator/jobs` accepts a Task Packet `{ goal, scope?, planRef?, steps[], limits{ maxSteps, maxWallMs }, flags? }` and returns `{ job_id }`.
->>>>>>> 3ece6464
+
   - `GET /api/orchestrator/jobs/:id` returns job status and roll-up.
   - `GET /api/orchestrator/events?job=:id` streams Server-Sent Events.
 - Engine: in-memory queue with loop-guard (step budget + wall clock cutoff) and jittered backoff on retries.
 - Security baselines: payload size limit, per-route rate limit, conservative headers on non-OPTIONS.
 - OpenAPI includes orchestrator paths; smoke script asserts CORS invariants (ACAO:*; no ACAC:true).
-<<<<<<< HEAD
+
 - Limits normalization: inputs may use snake_case keys (`max_steps`, `max_wall_ms`, `max_tokens`) which are normalized to camelCase before validation/execution. When `maxWallMs` is omitted, a conservative default of 10s is applied.
-=======
->>>>>>> 3ece6464
+
 
 ## 14) Enterprise‑Ready Minimalist UI (ER‑MUI)
 
