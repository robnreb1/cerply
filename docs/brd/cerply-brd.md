# MVP Use Cases
> **Pivot note:** Cerply has pivoted from consumer to B2B SaaS focus. All use cases below are scoped for MVP and post-pivot strategy.
<<<<<<< HEAD
> **Update (2025-10-10):** Aligned MVP with B2B strategy: Slack prioritized for channel delivery (WhatsApp Phase 2); ensemble content generation with 3-LLM pipeline for quality; gamification with levels/certificates/badges; conversational learning interface; true adaptive difficulty engine; consumer payments removed; Certified positioned as horizontal with expert panels; manager-centric curation and analytics emphasised.

## All users
AU-1. Web app plus at least one channel integration for delivery (Slack for MVP, WhatsApp Phase 2, Teams Phase 3).
=======
> **Update (2025-10-09):** Aligned MVP use cases with B2B pitch deck: WhatsApp delivery included in MVP; consumer payments and quotas removed; Certified positioned as horizontal with expert panels; manager-centric curation and analytics emphasised.

## All users
AU-1. Web app plus at least one channel integration for delivery (WhatsApp for MVP demo).
>>>>>>> ee6c1d6a
AU-2. Users can access core learning flows: ingest, plan, learn, quiz, review.
AU-3. Multi-device sync and offline support for lessons and quizzes.
AU-4. User telemetry collected for progress, retention, and engagement.

### Beyond MVP
<<<<<<< HEAD
- Extended channels — WhatsApp (Phase 2), Microsoft Teams (Phase 3), Calendar, Telegram, and email digests.
- Multi-channel preferences: Primary + fallback channel configuration.
- Scheduled delivery: Daily/weekly cadence based on track subscription.
- Voice input for conversational interface.
- Mobile app with offline mode.
- Social features: share achievements, challenge friends.
- Personalized learning paths based on career goals.
- Integration with personal calendar for scheduled learning.

## Learner
L-1. Learners can create and join projects with assigned topics.
L-2. Learners receive truly adaptive lesson plans with dynamic difficulty adjustment (4 levels: Recall, Application, Analysis, Synthesis) based on real-time performance signals (correctness, response latency, confusion queries, spaced recall). System detects learning style (visual/verbal/kinesthetic) and adjusts content format accordingly. Weak topics (comprehension < 70%) automatically receive reinforcement.
=======
- Extended channels — Slack, Microsoft Teams, Calendar, Telegram, and email digests (WhatsApp is part of MVP).

## Learner
L-1. Learners can create and join projects with assigned topics.
L-2. Learners receive adaptive lesson plans based on progress and preferences.
>>>>>>> ee6c1d6a
L-3. Learner must be logged-in via enterprise single sign-on (SSO) to progress, otherwise Cerply can't adapt or ensure they remember over the long term.
L-5. Learners can flag confusing items and request clarifications.
L-6. Learners get spaced reviews based on forgetting curves.
L-7. They are prompted to complete short sets by default (10 items is the starting point), but progress is always tracked so finishing early is fine and managers can change the cadence.
L-8. Learners can export notes and progress reports.
L-9. Learners can participate in group challenges and competitions.
L-10. Learners can share feedback on content quality and difficulty.
L-11. Learners can request new topics or content updates. Cerply continues to refresh knowledge indefinitely while a topic remains active, so nothing important is forgotten.
<<<<<<< HEAD
L-12. Learner interacts via conversational interface (chat panel, Cmd+K shortcut) with natural language queries: "How am I doing?", "What's next?", "I don't understand this answer". System uses intent router to classify queries (progress/next/explanation/filter/help) and responds intelligently. Free-text answers encouraged over multiple choice wherever possible, with NLP validation and partial credit ("Close, but X is more accurate because..."). Confusion queries tracked to adjust adaptive difficulty.
L-13. Learners can bookmark items for later review.
L-14. Learners can access a glossary of key terms.
L-15. Learners receive notifications and reminders.
L-16. Learners progress through 5 levels per track (Novice → Learner → Practitioner → Expert → Master) based on correct attempts. Upon track completion, learners automatically receive downloadable PDF certificate with Ed25519 signature for verification. Learners unlock badges for achievements (Speed Demon, Perfectionist, 7-day Consistent, Knowledge Sharer, Lifelong Learner). Level-ups and certificate earnings trigger celebration UI and manager email notifications. Learners can query progress conversationally ("How am I doing?", "When will I complete this track?").
L-17. Learners can configure preferred delivery channel (Slack, web, email fallback) and set quiet hours to avoid notifications during specific times (e.g., "22:00-07:00"). Learners can pause and resume notifications as needed. Channel preferences stored per user with verification status.
L-18. Learners can answer questions using free-text input instead of multiple choice. System validates answers using NLP and LLM, accepts partial credit, and provides constructive feedback. Multiple choice reserved only for yes/no or categorical questions where free-text doesn't make sense.
=======
L-12. Learner is always provided with an explainer—more detail if they got it wrong—or can query the answer or say they don't understand; the system responds in natural language.
L-13. Learners can bookmark items for later review.
L-14. Learners can access a glossary of key terms.
L-15. Learners receive notifications and reminders.
L-16. Learners can track progress against certification requirements.
>>>>>>> ee6c1d6a

## Expert
E-1. Experts can create and ratify Certified content.
E-2. Experts can review and approve topic plans.
E-3. Experts can monitor learner feedback and update content.
E-4. Experts can collaborate on panels for content curation.
E-5. Experts can provide rationale and citations for claims.
E-6. Experts can manage audit trails and sign-offs.
E-7. Experts can access analytics on content usage and outcomes.
E-8. Experts can participate in workshops and training sessions.
E-9. Experts can contribute to certification standards.
E-10. Experts can suggest new domains and topics.
E-11. Expert workflows are integrated with Cerply's Certified pipeline.
E-12. Certified topics are primarily horizontal (usable across firms), with adapters allowed for company-specific nuances and interpretations.
E-13. Panels are formed from recognised names in the field (not limited to regulatory experts) to increase trust and adoption.
<<<<<<< HEAD
E-14. Experts can review content generation provenance when certifying modules. System displays which LLMs contributed to content (Generator A, Generator B, Fact-Checker), confidence scores, and manager refinement history. Expert reviews for factual accuracy, pedagogical soundness, and brand alignment. Upon approval, expert's Ed25519 signature permanently attached to content with immutable audit trail (reviewer identity, timestamp, rationale, citations).
=======
>>>>>>> ee6c1d6a

### Beyond MVP
- Expert collaboration tools for real-time content editing and versioning.
- Integration with external knowledge bases and standards bodies.
<<<<<<< HEAD
- Advanced provenance analytics: LLM contribution patterns, quality trends.
=======
>>>>>>> ee6c1d6a

## Business
B-1. Businesses can create teams and assign topics.
B-2. Managers can track team progress and risk metrics.
<<<<<<< HEAD
B-3. Businesses can customize content for internal policies. Managers upload artefacts (documents, transcripts, policies) and receive LLM playback of understanding ("I understand this covers X, Y, Z"). Manager confirms or refines iteratively (max 3 rounds) until approved. System then triggers 3-LLM ensemble generation: Generator A and Generator B independently create content, then Fact-Checker LLM verifies accuracy, removes fluff, and selects best elements from both. Manager reviews generated content with provenance transparency (which LLM contributed each section) and can regenerate specific modules. Content tagged as generic (industry-standard, reusable across orgs) or proprietary (company-specific, never shared). Generic content stored in canon for cost-efficient reuse.
B-3.1. Managers can request learning content on any topic without uploading documents by typing topic requests like "Teach me complex numbers" or "Explain async/await". System automatically detects research mode (vs source transformation) and uses 3-LLM ensemble to research the topic: Understanding model extracts topic, domain, key concepts, and learning objectives. Generator A (technical focus) and Generator B (practical focus) independently research and create comprehensive modules with citations from credible sources (textbooks, papers, courses). Fact-Checker validates factual accuracy, citation credibility, and ethical concerns, then synthesizes the best content from both generators. Output includes 4-6 validated modules with sources, provenance tracking, and confidence scores. Cost: ~$0.20 per topic. Enables rapid catalog scaling: $100 investment generates 500 high-quality topics without requiring source documents. **Implementation:** Epic 6.5 (Research-Driven Content Generation) — Delivered 2025-10-10
B-4. Managers can schedule training cadences.
B-5. Businesses can export reports for compliance audits.
B-6. Businesses can integrate Cerply with HR and LMS systems.
B-7. They can establish channels by which Learners are reminded—Slack for MVP (OAuth 2.0 integration with interactive Block Kit buttons for immediate response feedback)—with WhatsApp (Phase 2) and Microsoft Teams (Phase 3) planned next. Organization admins configure workspace-level channel integrations. Learners set individual channel preferences including quiet hours and pause/resume. Email fallback automatically activates if channel delivery fails.
=======
B-3. Businesses can customize content for internal policies.
B-4. Managers can schedule training cadences.
B-5. Businesses can export reports for compliance audits.
B-6. Businesses can integrate Cerply with HR and LMS systems.
B-7. They can establish channels by which Learners are reminded—WhatsApp for MVP—with Slack and Microsoft Teams planned next.
>>>>>>> ee6c1d6a
B-8. Businesses can manage user roles and permissions.
B-9. Businesses can access API endpoints for data integration.
B-10. Managers can request expert workshops and certification sessions.
B-11. Businesses can monitor usage and license consumption.
B-12. Managers can configure content approval workflows.
B-13. Managers can request certification or panel workshops on strategic topics; outputs become Certified modules their teams can consume.
B-14. Managers and leaders can track comprehension, retention, and risk at team and individual levels with simple rollups for reviews.
<<<<<<< HEAD
B-15. Managers receive real-time email notifications when team members achieve milestones: level-up (e.g., Practitioner → Expert), earn certificates (track completion), or unlock badges. Notification preferences configurable (immediate, daily digest, weekly summary, or off). Daily digest example: "3 team members leveled up this week, 2 earned certificates". Managers can view notification center in dashboard with unread count and mark-as-read functionality.
=======
>>>>>>> ee6c1d6a

### Beyond MVP
- Advanced analytics dashboards for business KPIs.
- Integration with enterprise identity providers and SSO.
- Automated compliance reporting and alerts.
<<<<<<< HEAD
- Multi-channel orchestration: Smart routing based on learner availability.
- Scheduled content delivery: Daily/weekly cadence automation.
- WhatsApp Business API integration (Phase 2).
- Microsoft Teams Bot Framework integration (Phase 3).
- Custom badge creation and criteria.
- Advanced learning analytics: Predictive at-risk scoring.
- Content marketplace: Share proprietary content across departments.
=======
>>>>>>> ee6c1d6a

## Admin / Cerply
A-1. Admins can manage user accounts and subscriptions.
A-2. Admins can oversee content publishing workflows.
A-3. Admins can monitor system health and telemetry.
A-4. Admins can manage API keys and integrations.
A-5. Admins can configure platform-wide settings.
A-6. Admins can manage billing and payments.
A-7. Admins can moderate community feedback and issues.
A-8. Admins can generate operational reports.
A-9. Admins can support customer success and onboarding.
A-10. Operate the Certified program and partner workshops: schedule panels, capture audit trails (signatures, rationale, citations), and publish updates to client libraries.

### Beyond MVP
- Admin tools for managing multi-tenant deployments.
- Automated content quality assurance and monitoring.

## Out of scope post-pivot (B2B-only)

### Consumer Payments & Billing (Removed)
- **L-4** — Learner is offered one free Cerply Certified topic per month
- **L-19** — Learner is limited to 5 certified topics per month on the subscription.
- **L-20** — Learner is limited to 1 certified topic per month on the free plan.
- **L-21** — Learner is limited to 5 non-certified topics per month on the free plan.
- **L-23** — Cerply must ensure Learner is wowed by the offering in order to drive them to, and maintain them in, the premium tier.

### Other Removed Use Cases
- L-17. Learners can transfer credits between accounts.
- L-18. Learners can gift topics to peers.
- L-22. Learners can participate in public leaderboards.
- E-11. Experts can monetize content contributions.
- B-9. Businesses can manage multiple billing accounts.
- B-10. Businesses can offer consumer subscriptions.
- B-11. Businesses can create multi-tier pricing plans.

### Other Out of Scope
- Consumer social features (friends, sharing).
- Consumer-facing marketing and onboarding flows.
- Public-facing content marketplaces.<|MERGE_RESOLUTION|>--- conflicted
+++ resolved
@@ -1,22 +1,16 @@
 # MVP Use Cases
 > **Pivot note:** Cerply has pivoted from consumer to B2B SaaS focus. All use cases below are scoped for MVP and post-pivot strategy.
-<<<<<<< HEAD
+
 > **Update (2025-10-10):** Aligned MVP with B2B strategy: Slack prioritized for channel delivery (WhatsApp Phase 2); ensemble content generation with 3-LLM pipeline for quality; gamification with levels/certificates/badges; conversational learning interface; true adaptive difficulty engine; consumer payments removed; Certified positioned as horizontal with expert panels; manager-centric curation and analytics emphasised.
 
 ## All users
 AU-1. Web app plus at least one channel integration for delivery (Slack for MVP, WhatsApp Phase 2, Teams Phase 3).
-=======
-> **Update (2025-10-09):** Aligned MVP use cases with B2B pitch deck: WhatsApp delivery included in MVP; consumer payments and quotas removed; Certified positioned as horizontal with expert panels; manager-centric curation and analytics emphasised.
 
-## All users
-AU-1. Web app plus at least one channel integration for delivery (WhatsApp for MVP demo).
->>>>>>> ee6c1d6a
 AU-2. Users can access core learning flows: ingest, plan, learn, quiz, review.
 AU-3. Multi-device sync and offline support for lessons and quizzes.
 AU-4. User telemetry collected for progress, retention, and engagement.
 
 ### Beyond MVP
-<<<<<<< HEAD
 - Extended channels — WhatsApp (Phase 2), Microsoft Teams (Phase 3), Calendar, Telegram, and email digests.
 - Multi-channel preferences: Primary + fallback channel configuration.
 - Scheduled delivery: Daily/weekly cadence based on track subscription.
@@ -29,13 +23,6 @@
 ## Learner
 L-1. Learners can create and join projects with assigned topics.
 L-2. Learners receive truly adaptive lesson plans with dynamic difficulty adjustment (4 levels: Recall, Application, Analysis, Synthesis) based on real-time performance signals (correctness, response latency, confusion queries, spaced recall). System detects learning style (visual/verbal/kinesthetic) and adjusts content format accordingly. Weak topics (comprehension < 70%) automatically receive reinforcement.
-=======
-- Extended channels — Slack, Microsoft Teams, Calendar, Telegram, and email digests (WhatsApp is part of MVP).
-
-## Learner
-L-1. Learners can create and join projects with assigned topics.
-L-2. Learners receive adaptive lesson plans based on progress and preferences.
->>>>>>> ee6c1d6a
 L-3. Learner must be logged-in via enterprise single sign-on (SSO) to progress, otherwise Cerply can't adapt or ensure they remember over the long term.
 L-5. Learners can flag confusing items and request clarifications.
 L-6. Learners get spaced reviews based on forgetting curves.
@@ -44,7 +31,6 @@
 L-9. Learners can participate in group challenges and competitions.
 L-10. Learners can share feedback on content quality and difficulty.
 L-11. Learners can request new topics or content updates. Cerply continues to refresh knowledge indefinitely while a topic remains active, so nothing important is forgotten.
-<<<<<<< HEAD
 L-12. Learner interacts via conversational interface (chat panel, Cmd+K shortcut) with natural language queries: "How am I doing?", "What's next?", "I don't understand this answer". System uses intent router to classify queries (progress/next/explanation/filter/help) and responds intelligently. Free-text answers encouraged over multiple choice wherever possible, with NLP validation and partial credit ("Close, but X is more accurate because..."). Confusion queries tracked to adjust adaptive difficulty.
 L-13. Learners can bookmark items for later review.
 L-14. Learners can access a glossary of key terms.
@@ -52,13 +38,7 @@
 L-16. Learners progress through 5 levels per track (Novice → Learner → Practitioner → Expert → Master) based on correct attempts. Upon track completion, learners automatically receive downloadable PDF certificate with Ed25519 signature for verification. Learners unlock badges for achievements (Speed Demon, Perfectionist, 7-day Consistent, Knowledge Sharer, Lifelong Learner). Level-ups and certificate earnings trigger celebration UI and manager email notifications. Learners can query progress conversationally ("How am I doing?", "When will I complete this track?").
 L-17. Learners can configure preferred delivery channel (Slack, web, email fallback) and set quiet hours to avoid notifications during specific times (e.g., "22:00-07:00"). Learners can pause and resume notifications as needed. Channel preferences stored per user with verification status.
 L-18. Learners can answer questions using free-text input instead of multiple choice. System validates answers using NLP and LLM, accepts partial credit, and provides constructive feedback. Multiple choice reserved only for yes/no or categorical questions where free-text doesn't make sense.
-=======
-L-12. Learner is always provided with an explainer—more detail if they got it wrong—or can query the answer or say they don't understand; the system responds in natural language.
-L-13. Learners can bookmark items for later review.
-L-14. Learners can access a glossary of key terms.
-L-15. Learners receive notifications and reminders.
-L-16. Learners can track progress against certification requirements.
->>>>>>> ee6c1d6a
+
 
 ## Expert
 E-1. Experts can create and ratify Certified content.
@@ -74,36 +54,22 @@
 E-11. Expert workflows are integrated with Cerply's Certified pipeline.
 E-12. Certified topics are primarily horizontal (usable across firms), with adapters allowed for company-specific nuances and interpretations.
 E-13. Panels are formed from recognised names in the field (not limited to regulatory experts) to increase trust and adoption.
-<<<<<<< HEAD
 E-14. Experts can review content generation provenance when certifying modules. System displays which LLMs contributed to content (Generator A, Generator B, Fact-Checker), confidence scores, and manager refinement history. Expert reviews for factual accuracy, pedagogical soundness, and brand alignment. Upon approval, expert's Ed25519 signature permanently attached to content with immutable audit trail (reviewer identity, timestamp, rationale, citations).
-=======
->>>>>>> ee6c1d6a
 
 ### Beyond MVP
 - Expert collaboration tools for real-time content editing and versioning.
 - Integration with external knowledge bases and standards bodies.
-<<<<<<< HEAD
 - Advanced provenance analytics: LLM contribution patterns, quality trends.
-=======
->>>>>>> ee6c1d6a
 
 ## Business
 B-1. Businesses can create teams and assign topics.
 B-2. Managers can track team progress and risk metrics.
-<<<<<<< HEAD
 B-3. Businesses can customize content for internal policies. Managers upload artefacts (documents, transcripts, policies) and receive LLM playback of understanding ("I understand this covers X, Y, Z"). Manager confirms or refines iteratively (max 3 rounds) until approved. System then triggers 3-LLM ensemble generation: Generator A and Generator B independently create content, then Fact-Checker LLM verifies accuracy, removes fluff, and selects best elements from both. Manager reviews generated content with provenance transparency (which LLM contributed each section) and can regenerate specific modules. Content tagged as generic (industry-standard, reusable across orgs) or proprietary (company-specific, never shared). Generic content stored in canon for cost-efficient reuse.
 B-3.1. Managers can request learning content on any topic without uploading documents by typing topic requests like "Teach me complex numbers" or "Explain async/await". System automatically detects research mode (vs source transformation) and uses 3-LLM ensemble to research the topic: Understanding model extracts topic, domain, key concepts, and learning objectives. Generator A (technical focus) and Generator B (practical focus) independently research and create comprehensive modules with citations from credible sources (textbooks, papers, courses). Fact-Checker validates factual accuracy, citation credibility, and ethical concerns, then synthesizes the best content from both generators. Output includes 4-6 validated modules with sources, provenance tracking, and confidence scores. Cost: ~$0.20 per topic. Enables rapid catalog scaling: $100 investment generates 500 high-quality topics without requiring source documents. **Implementation:** Epic 6.5 (Research-Driven Content Generation) — Delivered 2025-10-10
 B-4. Managers can schedule training cadences.
 B-5. Businesses can export reports for compliance audits.
 B-6. Businesses can integrate Cerply with HR and LMS systems.
 B-7. They can establish channels by which Learners are reminded—Slack for MVP (OAuth 2.0 integration with interactive Block Kit buttons for immediate response feedback)—with WhatsApp (Phase 2) and Microsoft Teams (Phase 3) planned next. Organization admins configure workspace-level channel integrations. Learners set individual channel preferences including quiet hours and pause/resume. Email fallback automatically activates if channel delivery fails.
-=======
-B-3. Businesses can customize content for internal policies.
-B-4. Managers can schedule training cadences.
-B-5. Businesses can export reports for compliance audits.
-B-6. Businesses can integrate Cerply with HR and LMS systems.
-B-7. They can establish channels by which Learners are reminded—WhatsApp for MVP—with Slack and Microsoft Teams planned next.
->>>>>>> ee6c1d6a
 B-8. Businesses can manage user roles and permissions.
 B-9. Businesses can access API endpoints for data integration.
 B-10. Managers can request expert workshops and certification sessions.
@@ -111,16 +77,12 @@
 B-12. Managers can configure content approval workflows.
 B-13. Managers can request certification or panel workshops on strategic topics; outputs become Certified modules their teams can consume.
 B-14. Managers and leaders can track comprehension, retention, and risk at team and individual levels with simple rollups for reviews.
-<<<<<<< HEAD
 B-15. Managers receive real-time email notifications when team members achieve milestones: level-up (e.g., Practitioner → Expert), earn certificates (track completion), or unlock badges. Notification preferences configurable (immediate, daily digest, weekly summary, or off). Daily digest example: "3 team members leveled up this week, 2 earned certificates". Managers can view notification center in dashboard with unread count and mark-as-read functionality.
-=======
->>>>>>> ee6c1d6a
 
 ### Beyond MVP
 - Advanced analytics dashboards for business KPIs.
 - Integration with enterprise identity providers and SSO.
 - Automated compliance reporting and alerts.
-<<<<<<< HEAD
 - Multi-channel orchestration: Smart routing based on learner availability.
 - Scheduled content delivery: Daily/weekly cadence automation.
 - WhatsApp Business API integration (Phase 2).
@@ -128,8 +90,6 @@
 - Custom badge creation and criteria.
 - Advanced learning analytics: Predictive at-risk scoring.
 - Content marketplace: Share proprietary content across departments.
-=======
->>>>>>> ee6c1d6a
 
 ## Admin / Cerply
 A-1. Admins can manage user accounts and subscriptions.
