--- conflicted
+++ resolved
@@ -76,7 +76,6 @@
             --data '{"topic":"Hashing","level":"beginner","goals":["basics"]}' \
           | tr -d '\r' | egrep -i '^(http/|access-control-allow-origin|access-control-allow-credentials|x-certified-lock-id|x-provenance-engines|x-content-type-options|referrer-policy|cross-origin-opener-policy|cross-origin-resource-policy|x-ratelimit-)'
 
-<<<<<<< HEAD
   citations-rigor:
     runs-on: ubuntu-latest
     steps:
@@ -96,9 +95,6 @@
             if(!(ok.reachable===1 && bad.reachable===0)) { process.exit(1); }
           })();
           "
-
-=======
->>>>>>> 7ee6f0b5
   actions-audit:
     runs-on: ubuntu-latest
     steps:
