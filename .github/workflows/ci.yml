--- conflicted
+++ resolved
@@ -39,7 +39,7 @@
           RATE_LIMIT_ENABLED: 'false'
         run: npm -w api run test
 
-<<<<<<< HEAD
+
       # NEW — start server before smoke
       - name: Start API (background)
         env:
@@ -58,14 +58,13 @@
             sleep 1
           done
 
-=======
->>>>>>> 2204c12b
+
       - name: API smoke (health/plan/analytics)
         run: |
           chmod +x api/scripts/smoke-local.sh
           bash api/scripts/smoke-local.sh
 
-<<<<<<< HEAD
+
       - name: Stop API
         if: always()
         run: |
@@ -73,8 +72,7 @@
             kill "$(cat /tmp/api_pid.txt)" || true
           fi
 
-=======
->>>>>>> 2204c12b
+
   pr-typecheck:
     if: ${{ github.event_name == 'pull_request' }}
     name: Typecheck (API & Web)
@@ -83,19 +81,13 @@
     steps:
       - name: Checkout
         uses: actions/checkout@v4
-<<<<<<< HEAD
-=======
 
->>>>>>> 2204c12b
       - name: Setup Node 20
         uses: actions/setup-node@v4
         with:
           node-version: '20'
           cache: 'npm'
-<<<<<<< HEAD
-=======
 
->>>>>>> 2204c12b
       - name: Install deps (api)
         working-directory: api
         run: npm install --no-audit --no-fund
@@ -123,7 +115,7 @@
     steps:
       - name: Checkout
         uses: actions/checkout@v4
-<<<<<<< HEAD
+
       - name: Set up QEMU (for multi-arch)
         uses: docker/setup-qemu-action@v3
       - name: Set up Docker Buildx
@@ -134,22 +126,7 @@
           registry: ghcr.io
           username: ${{ github.actor }}
           password: ${{ secrets.GITHUB_TOKEN }}
-=======
 
-      - name: Set up QEMU (for multi-arch)
-        uses: docker/setup-qemu-action@v3
-
-      - name: Set up Docker Buildx
-        uses: docker/setup-buildx-action@v3
-
-      - name: Log in to GHCR
-        uses: docker/login-action@v3
-        with:
-            registry: ghcr.io
-            username: ${{ github.actor }}
-            password: ${{ secrets.GITHUB_TOKEN }}
-
->>>>>>> 2204c12b
       - name: Extract metadata (tags, labels)
         id: meta
         uses: docker/metadata-action@v5
@@ -160,10 +137,7 @@
             type=sha
             type=ref,event=tag
             type=semver,pattern={{version}}
-<<<<<<< HEAD
-=======
 
->>>>>>> 2204c12b
       - name: Build & Push
         uses: docker/build-push-action@v6
         with:
