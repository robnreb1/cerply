--- conflicted
+++ resolved
@@ -29,13 +29,10 @@
         run: |
           set -euo pipefail
           echo "Scanning for forbidden strings..."
-<<<<<<< HEAD
-          # Flag legacy staging host and any raw Render deploy hook URLs
-          PATTERN='cerply-api-staging[^-]|cerply-api\.onrender\.com|cerply-api-sha-[A-Za-z0-9-]+\.onrender\.com|https://api\.render\.com/deploy/srv-'
-=======
+
           # Use PCRE to avoid matching cerply-api-staging-latest
           PATTERN='cerply-api-staging(?!-latest)|cerply-api\.onrender\.com|cerply-api-sha-[A-Za-z0-9-]+\.onrender\.com|srv-d31ukuadbo4c739vm180|https://api\.render\.com/deploy/srv-'
->>>>>>> 2e3d8871
+
           FILES=$(git ls-files | grep -Ev '^(docs/|README|.*\.md$|.*\.bak$|node_modules/|web/node_modules/|api/dist/|api/.*/dist/|api/.*/build/|web/.*/.next/|web/.*/dist/)' | grep -v '^\.github/workflows/ci\.yml$' || true)
           MATCHES=$(echo "$FILES" | xargs -r grep -InP "$PATTERN" || true)
           if [ -n "$MATCHES" ]; then
