name: CI

on:
  push:
    branches: [main, master]
  pull_request:
<<<<<<< HEAD
  workflow_dispatch:
=======
  workflow_dispatch: {}
>>>>>>> 421b5fab

permissions:
  contents: read

concurrency:
  group: ci-${{ github.ref }}
  cancel-in-progress: true

jobs:
  api:
    name: Build & Test (API)
    runs-on: ubuntu-latest
    env:
      ROLLUP_USE_NODE_JS: 'true'
      ROLLUP_SKIP_NODEJS_NATIVE: '1'

    steps:
      - name: Checkout
        uses: actions/checkout@v4

      - name: Setup Node 20
        uses: actions/setup-node@v4
        with:
          node-version: '20'
          cache: 'npm'


      - name: Verify lockfiles unchanged
        run: |
          npm ci --ignore-scripts --no-audit --no-fund
          git diff --exit-code package-lock.json || (echo "Root lockfile drifted"; exit 1)

      - name: Install deps (api workspace incl. dev)
        env:
          NODE_ENV: development
          NPM_CONFIG_PRODUCTION: 'false'
        run: |
          npm --prefix api ci --include=dev || npm --prefix api install --no-audit --no-fund --include=dev

      - name: Ensure Rollup native binary on Linux
        run: npm --prefix api install -D @rollup/rollup-linux-x64-gnu@latest || true

      - name: Build API
        run: npm --prefix api run build

      - name: Run API tests
        env:
          NODE_ENV: test
          RATE_LIMIT_ENABLED: 'false'
          ROLLUP_USE_NODE_JS: 'true'
          ROLLUP_SKIP_NODEJS_NATIVE: '1'
        run: npm --prefix api run test


      # NEW — start server before smoke
      - name: Start API (background)
        env:

          NODE_ENV: production
          PORT: 8080
          RATE_LIMIT_ENABLED: 'false'
        run: |
          # Launch the API from the workspace so Node can resolve its deps
          npm --prefix api run start &
          echo $! > /tmp/api_pid.txt

          # Wait up to 60s for /api/health to respond
          for i in {1..60}; do

            if curl -fsS http://localhost:8080/api/health >/dev/null; then
              echo "API is up"
              break
            fi
            sleep 1
          done

          # One last check so the step fails early if server didn't come up
          curl -fsS http://localhost:8080/api/health >/dev/null

      - name: API smoke (health/plan/analytics)
        env:
          SMOKE_ALLOW_503: '1'
        run: |
          chmod +x api/scripts/smoke-local.sh
          bash api/scripts/smoke-local.sh

      - name: DB migrate (if DATABASE_URL)
        if: ${{ env.DATABASE_URL != '' }}
        env:
          DATABASE_URL: ${{ env.DATABASE_URL }}
        run: |
          npm -w api run db:migrate || true


      - name: API smoke (legacy ingest)
        if: ${{ env.LEGACY_INGEST_SMOKE == 'true' || env.LEGACY_INGEST_SMOKE == '1' }}
        env:
          LEGACY_INGEST_SMOKE: ${{ env.LEGACY_INGEST_SMOKE }}
          API_BASE: http://localhost:8080
        run: |
          chmod +x scripts/smoke-stg.sh
          bash scripts/smoke-stg.sh | sed -n '1,200p'

      - name: Stop API
        if: always()
        run: |
          if [ -f /tmp/api_pid.txt ]; then

            kill "$(cat /tmp/api_pid.txt)" 2>/dev/null || true
          fi
          # Fallback: ensure any lingering API node process is stopped
          pkill -f "node .*api/dist/index.js" 2>/dev/null || true

  pr-typecheck:
    if: ${{ github.event_name == 'pull_request' }}
    name: Typecheck (API & Web)
    runs-on: ubuntu-latest
    env:
      ROLLUP_USE_NODE_JS: 'true'
      ROLLUP_SKIP_NODEJS_NATIVE: '1'

    steps:
      - name: Checkout
        uses: actions/checkout@v4

      - name: Setup Node 20
        uses: actions/setup-node@v4
        with:
          node-version: '20'
          cache: 'npm'

      - name: Install deps (api)
        working-directory: api
        run: npm install --no-audit --no-fund

      - name: Typecheck (api)
        working-directory: api
        run: npm run typecheck

      - name: Install deps (web)
        working-directory: web
        run: npm install --no-audit --no-fund

      - name: Typecheck (web)
        working-directory: web
        run: npm run typecheck

  docker:
    name: Build & Push Docker image
    needs: api
    if: github.event_name == 'push' || github.event_name == 'workflow_dispatch'
    runs-on: ubuntu-latest
    permissions:
      contents: read
      packages: write
    steps:
      - name: Checkout
        uses: actions/checkout@v4

      - name: Set up QEMU (for multi-arch)
        uses: docker/setup-qemu-action@v3
      - name: Set up Docker Buildx
        uses: docker/setup-buildx-action@v3
      - name: Log in to GHCR
        uses: docker/login-action@v3
        with:
          registry: ghcr.io
          username: ${{ github.actor }}
          password: ${{ secrets.GITHUB_TOKEN }}

      - name: Compute short SHA
        id: git
        run: echo "short=${GITHUB_SHA::7}" >> "$GITHUB_OUTPUT"

      - name: Extract metadata (tags, labels)
        id: meta
        uses: docker/metadata-action@v5
        with:
          images: ghcr.io/${{ github.repository_owner }}/cerply-api
          tags: |
            type=raw,value=sha-${{ github.sha }}
            type=raw,value=sha-${{ steps.git.outputs.short }}
            # main branch
            type=raw,value=latest,enable=${{ github.ref_name == 'main' }}
            type=raw,value=main-${{ steps.git.outputs.short }},enable=${{ github.ref_name == 'main' }}
            # staging branch
            type=raw,value=staging-latest,enable=${{ github.ref_name == 'staging' }}
            type=raw,value=staging-${{ steps.git.outputs.short }},enable=${{ github.ref_name == 'staging' }}

      - name: Build & Push
        uses: docker/build-push-action@v6
        with:
          context: .
          push: true
          platforms: linux/amd64,linux/arm64
          tags: ${{ steps.meta.outputs.tags }}
          labels: ${{ steps.meta.outputs.labels }}<|MERGE_RESOLUTION|>--- conflicted
+++ resolved
@@ -4,11 +4,9 @@
   push:
     branches: [main, master]
   pull_request:
-<<<<<<< HEAD
+
   workflow_dispatch:
-=======
-  workflow_dispatch: {}
->>>>>>> 421b5fab
+
 
 permissions:
   contents: read
