name: CI

on:
  push:
    branches: [main, master]
  pull_request:

permissions:
  contents: read

concurrency:
  group: ci-${{ github.ref }}
  cancel-in-progress: true

jobs:
  api:
    name: Build & Test (API)
    runs-on: ubuntu-latest

    steps:
      - name: Checkout
        uses: actions/checkout@v4

      - name: Setup Node 20
        uses: actions/setup-node@v4
        with:
          node-version: '20'
          cache: 'npm'

      - name: Install deps
        run: npm ci

      - name: Build API
        run: npm -w api run build

      - name: Run API tests
        env:
          NODE_ENV: test
          RATE_LIMIT_ENABLED: 'false'
        run: npm -w api run test


      # NEW — start server before smoke
      - name: Start API (background)
        env:

          NODE_ENV: production
          PORT: 8080
          RATE_LIMIT_ENABLED: 'false'
        run: |
          # Launch the API from the workspace so Node can resolve its deps
          npm -w api run start &
          echo $! > /tmp/api_pid.txt

          # Wait up to 60s for /api/health to respond
          for i in {1..60}; do

            if curl -fsS http://localhost:8080/api/health >/dev/null; then
              echo "API is up"
              break
            fi
            sleep 1
          done

          # One last check so the step fails early if server didn't come up
          curl -fsS http://localhost:8080/api/health >/dev/null

      - name: API smoke (health/plan/analytics)
        env:
          SMOKE_ALLOW_503: '1'
        run: |
          chmod +x api/scripts/smoke-local.sh
          bash api/scripts/smoke-local.sh

<<<<<<< HEAD
      - name: DB migrate (if DATABASE_URL)
        if: ${{ env.DATABASE_URL != '' }}
        env:
          DATABASE_URL: ${{ env.DATABASE_URL }}
        run: |
          npm -w api run db:migrate || true

=======
>>>>>>> e8b76681
      - name: API smoke (legacy ingest)
        if: ${{ env.LEGACY_INGEST_SMOKE == 'true' || env.LEGACY_INGEST_SMOKE == '1' }}
        env:
          LEGACY_INGEST_SMOKE: ${{ env.LEGACY_INGEST_SMOKE }}
          API_BASE: http://localhost:8080
        run: |
          chmod +x scripts/smoke-stg.sh
          bash scripts/smoke-stg.sh | sed -n '1,200p'

      - name: Stop API
        if: always()
        run: |
          if [ -f /tmp/api_pid.txt ]; then

            kill "$(cat /tmp/api_pid.txt)" 2>/dev/null || true
          fi
          # Fallback: ensure any lingering API node process is stopped
          pkill -f "node .*api/dist/index.js" 2>/dev/null || true

  pr-typecheck:
    if: ${{ github.event_name == 'pull_request' }}
    name: Typecheck (API & Web)
    runs-on: ubuntu-latest

    steps:
      - name: Checkout
        uses: actions/checkout@v4

      - name: Setup Node 20
        uses: actions/setup-node@v4
        with:
          node-version: '20'
          cache: 'npm'

      - name: Install deps (api)
        working-directory: api
        run: npm install --no-audit --no-fund

      - name: Typecheck (api)
        working-directory: api
        run: npm run typecheck

      - name: Install deps (web)
        working-directory: web
        run: npm install --no-audit --no-fund

      - name: Typecheck (web)
        working-directory: web
        run: npm run typecheck

  docker:
    name: Build & Push Docker image
    needs: api
    if: github.event_name == 'push'
    runs-on: ubuntu-latest
    permissions:
      contents: read
      packages: write
    steps:
      - name: Checkout
        uses: actions/checkout@v4

      - name: Set up QEMU (for multi-arch)
        uses: docker/setup-qemu-action@v3
      - name: Set up Docker Buildx
        uses: docker/setup-buildx-action@v3
      - name: Log in to GHCR
        uses: docker/login-action@v3
        with:
          registry: ghcr.io
          username: ${{ github.actor }}
          password: ${{ secrets.GITHUB_TOKEN }}

      - name: Extract metadata (tags, labels)
        id: meta
        uses: docker/metadata-action@v5
        with:
          images: ghcr.io/${{ github.repository_owner }}/cerply-api
          tags: |
            type=raw,value=latest,enable={{is_default_branch}}
            type=sha
            type=ref,event=tag
            type=semver,pattern={{version}}

      - name: Build & Push
        uses: docker/build-push-action@v6
        with:
          context: .
          push: true
          platforms: linux/amd64,linux/arm64
          tags: ${{ steps.meta.outputs.tags }}
          labels: ${{ steps.meta.outputs.labels }}<|MERGE_RESOLUTION|>--- conflicted
+++ resolved
@@ -72,7 +72,6 @@
           chmod +x api/scripts/smoke-local.sh
           bash api/scripts/smoke-local.sh
 
-<<<<<<< HEAD
       - name: DB migrate (if DATABASE_URL)
         if: ${{ env.DATABASE_URL != '' }}
         env:
@@ -80,8 +79,7 @@
         run: |
           npm -w api run db:migrate || true
 
-=======
->>>>>>> e8b76681
+
       - name: API smoke (legacy ingest)
         if: ${{ env.LEGACY_INGEST_SMOKE == 'true' || env.LEGACY_INGEST_SMOKE == '1' }}
         env:
