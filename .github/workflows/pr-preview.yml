--- conflicted
+++ resolved
@@ -84,18 +84,16 @@
 
       # Skip vercel pull to avoid internal git usage; we already wrote project.json and env
       - name: Vercel version
-<<<<<<< HEAD
+
         working-directory: ${{ env.VERCEL_PROJECT_DIR }}
-=======
->>>>>>> 7c621844
+
         run: npx vercel --version
 
       - name: Vercel deploy (remote build)
         id: deploy
-<<<<<<< HEAD
+
         working-directory: ${{ env.VERCEL_PROJECT_DIR }}
-=======
->>>>>>> 7c621844
+
         run: |
           set -o pipefail
           out=$(npx vercel deploy \
