--- conflicted
+++ resolved
@@ -50,11 +50,9 @@
           CERTIFIED_MODE: plan
         run: |
           set -euo pipefail
-<<<<<<< HEAD
+
           echo "HEAD=$(git rev-parse HEAD || echo unknown)"
-=======
-          echo "HEAD=$(git rev-parse HEAD)"
->>>>>>> ff278466
+
           echo "--- scripts from web/package.json ---"
           node -e "console.log(JSON.stringify(require('./package.json').scripts, null, 2))"
           npm run test:e2e -- --reporter=list
