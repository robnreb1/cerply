{
<<<<<<< HEAD
  "phase": "retention-v0",
  "branch": "feat/retention-v0-preview",
  "ok": true,
  "note": "API done (preview): schedule/progress endpoints, SM-2-lite, docs; ready to wire web next"
=======
  "phase": "study-runner",
  "step": 8,
  "ok": true,
  "note": "docs updated"
>>>>>>> 462304dd
}<|MERGE_RESOLUTION|>--- conflicted
+++ resolved
@@ -1,13 +1,6 @@
 {
-<<<<<<< HEAD
   "phase": "retention-v0",
   "branch": "feat/retention-v0-preview",
   "ok": true,
   "note": "API done (preview): schedule/progress endpoints, SM-2-lite, docs; ready to wire web next"
-=======
-  "phase": "study-runner",
-  "step": 8,
-  "ok": true,
-  "note": "docs updated"
->>>>>>> 462304dd
 }