{
<<<<<<< HEAD
  "phase": "adaptive-engine-v1",
  "branch": "feat/adaptive-engine-v1-preview",
  "ok": true,
  "checklist": {
    "engine": true,
    "wire": true,
    "tests": true,
    "openapi": true,
    "evaluator": true,
=======
  "phase": "retention-v0-web",
  "branch": "feat/retention-v0-web",
  "ok": true,
  "checklist": {
    "adapters": true,
    "runner_wired": true,
    "unit_tests": true,
    "e2e": true,
>>>>>>> 2db33ea5
    "docs": true
  }
}<|MERGE_RESOLUTION|>--- conflicted
+++ resolved
@@ -1,5 +1,4 @@
 {
-<<<<<<< HEAD
   "phase": "adaptive-engine-v1",
   "branch": "feat/adaptive-engine-v1-preview",
   "ok": true,
@@ -9,16 +8,6 @@
     "tests": true,
     "openapi": true,
     "evaluator": true,
-=======
-  "phase": "retention-v0-web",
-  "branch": "feat/retention-v0-web",
-  "ok": true,
-  "checklist": {
-    "adapters": true,
-    "runner_wired": true,
-    "unit_tests": true,
-    "e2e": true,
->>>>>>> 2db33ea5
     "docs": true
   }
 }