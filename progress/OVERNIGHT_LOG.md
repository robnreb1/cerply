[-] Orchestrator v0 CI & docs wired — E2E (mock) + CORS canary in smoke script.
- 2025-09-23 08:00:14 start openapi+e2e branch
- 2025-09-23 09:19:40 start harden branch
- 2025-09-23 09:22:15 step1 drift guard
- 2025-09-23 09:22:15 step2 golden fixture
- 2025-09-23 09:22:15 step3 e2e
- 2025-09-23 09:22:15 step6 canary++
- 2025-09-23 09:40:28 planner pipeline kickoff
- 2025-09-23 09:57:32 step8 playwright expanded
- 2025-09-23 09:57:32 step9 ci updates
- 2025-09-23 10:21:54 study runner kickoff
- 2025-09-23 10:32:31 steps1-4 scaffold+form+runner+persistence
- 2025-09-23 10:46:14 step5 unit tests + vitest config
- 2025-09-23 10:46:14 steps6-7 e2e + ci wired
- 2025-09-23 10:46:14 step8 docs updated
- 2025-09-23 17:12:56 start feat/retention-v0-preview; scaffold retention schemas/routes/tests
- 2025-09-23 17:23:50 retention v0: schemas+engine+routes+tests+docs added; all api tests green
- 2025-09-23 18:56:50 start feat/retention-v0-web; wire Study Runner to retention APIs
- 2025-09-23 19:59:28 web: adapters added; runner resume wired; unit tests passing
- 2025-09-23 20:08:57 web: E2E stable (plan + resume); preview flag set for tests
- 2025-09-23 20:11:02 PR #133 opened: retention v0 web integration (preview)
- 2025-09-23 20:40:41 start feat/adaptive-engine-v1-preview; scaffold engine + flags
- 2025-09-23 20:53:34 adaptive: evaluator + CI job + docs added; PR #134 opened (preview)
2025-09-23T20:26:56Z - kickoff openai adapter v0
2025-09-23T20:32:07Z - implement openai-v0 adapter + route selection
2025-09-23T20:35:28Z - run api tests and typecheck
2025-09-23T20:35:49Z - commit openai adapter v0 + eval + ci + docs
2025-09-23T20:36:11Z - open PR created #135
2025-09-23T20:36:56Z - docs updated: OPENAI_ADAPTER_V0 + flags
2025-09-23T20:37:44Z - add CI workflow for openai eval
2025-09-23T20:41:11Z - fix CI workflow diagnostics (keys, inputs, secrets guard)
2025-09-23T20:44:19Z - fix secrets context + outputs in ci.yml
2025-09-23T20:45:35Z - ci.yml: move keyed job guard to steps; outputs default
2025-09-23T21:01:55Z - verify CI for PR #135
2025-09-23T21:02:38Z - staging deploy verify + header capture
2025-09-23T21:03:56Z - posted staging headers to PR #135
2025-09-23T21:04:10Z - check keyed smoke status
2025-09-23T21:04:23Z - keyed smoke note
2025-09-23T21:04:36Z - attempt enable squash auto-merge
2025-09-23T21:12:52Z - kickoff analytics pilot v0 (preview)
2025-09-23T21:16:05Z - analytics api scaffolding + tests + ci smoke added
2025-09-24T04:40:09Z - docs: analytics pilot v0 usage/flags updated
2025-09-24T04:44:01Z - resolve PR #137 conflicts (flags, logs, state)
2025-09-24T04:52:03Z - ci: build api before analytics smoke start
2025-09-24T05:00:25Z - force-refresh pr137 (no-op) + investigate Nightly Smoke fail
2025-09-24T05:17:25Z - add analytics canary to staging-deploy
2025-09-24T05:17:25Z - add analytics canary to staging-deploy (merge)
2025-09-24T19:37:55Z - kickoff P0 slice: multi-proposer → checker → lock
2025-09-24T19:44:33Z - multiphase core: schemas+proposers+checker+lock wired (flags gated)
2025-09-24T19:49:12Z - tests added: checker, lock, multiphase route; all green (78)
2025-09-24T19:54:42Z - evaluator metrics emitted; security baselines plugin added; tests green (81)
2025-09-24T19:58:40Z - CI workflows added (evaluator, canary, scans); docs updated
2025-09-24T21:12:05Z - PR updated per review (flags-respecting fallback); gitleaks fixed; Epic #82 marked done; Epic #55 remains open (advanced → P1)

2025-09-24T20:51:45Z - P1 start: citations rigor + audit trail + web preview


2025-09-25T05:32:45Z - start CORS verification (staging) for /api/certified/plan; will attach header blocks to PR

2025-09-25T05:35:54Z - CORS verification PR #145 opened; verdict=green
2025-09-25T05:48:02Z - EPIC #55 P1 baselines: plugin (size caps, rate limit, headers), tests, docs, canary added
2025-09-25T05:48:36Z - EPIC #55: opened PR #146 (security baselines P1)
[2025-09-26T10:16:29Z] Epic #82 — Verified canary green; /api/certified/verify shipped; docs updated.
[2025-09-26T10:49:31Z] Post-merge verify for PR #151 — ✅ CORS invariants OK (ACAO:*, no ACAC, no debug); OpenAPI drift=clean; canary=n/a
[2025-09-26T11:19:11Z] Orchestrator v0 PR #153 — ❌ missing ACAO:*
<<<<<<< HEAD
[2025-09-26T11:34:23Z] epic47 orchestrator-cors-enable — PR #154 opened
[2025-09-26T11:35:43Z] epic47 orchestrator-cors-enable — staging verdict: ❌ missing ACAO:*
=======
>>>>>>> 94d2dd14
<|MERGE_RESOLUTION|>--- conflicted
+++ resolved
@@ -63,8 +63,5 @@
 [2025-09-26T10:16:29Z] Epic #82 — Verified canary green; /api/certified/verify shipped; docs updated.
 [2025-09-26T10:49:31Z] Post-merge verify for PR #151 — ✅ CORS invariants OK (ACAO:*, no ACAC, no debug); OpenAPI drift=clean; canary=n/a
 [2025-09-26T11:19:11Z] Orchestrator v0 PR #153 — ❌ missing ACAO:*
-<<<<<<< HEAD
 [2025-09-26T11:34:23Z] epic47 orchestrator-cors-enable — PR #154 opened
 [2025-09-26T11:35:43Z] epic47 orchestrator-cors-enable — staging verdict: ❌ missing ACAO:*
-=======
->>>>>>> 94d2dd14
