- 2025-09-23 08:00:14 start openapi+e2e branch
- 2025-09-23 09:19:40 start harden branch
- 2025-09-23 09:22:15 step1 drift guard
- 2025-09-23 09:22:15 step2 golden fixture
- 2025-09-23 09:22:15 step3 e2e
- 2025-09-23 09:22:15 step6 canary++
- 2025-09-23 09:40:28 planner pipeline kickoff
- 2025-09-23 09:57:32 step8 playwright expanded
- 2025-09-23 09:57:32 step9 ci updates
- 2025-09-23 10:21:54 study runner kickoff
- 2025-09-23 10:32:31 steps1-4 scaffold+form+runner+persistence
- 2025-09-23 10:46:14 step5 unit tests + vitest config
- 2025-09-23 10:46:14 steps6-7 e2e + ci wired
- 2025-09-23 10:46:14 step8 docs updated
- 2025-09-23 17:12:56 start feat/retention-v0-preview; scaffold retention schemas/routes/tests
- 2025-09-23 17:23:50 retention v0: schemas+engine+routes+tests+docs added; all api tests green
- 2025-09-23 18:56:50 start feat/retention-v0-web; wire Study Runner to retention APIs
- 2025-09-23 19:59:28 web: adapters added; runner resume wired; unit tests passing
- 2025-09-23 20:08:57 web: E2E stable (plan + resume); preview flag set for tests
- 2025-09-23 20:11:02 PR #133 opened: retention v0 web integration (preview)
- 2025-09-23 20:40:41 start feat/adaptive-engine-v1-preview; scaffold engine + flags
- 2025-09-23 20:53:34 adaptive: evaluator + CI job + docs added; PR #134 opened (preview)
2025-09-23T20:26:56Z - kickoff openai adapter v0
2025-09-23T20:32:07Z - implement openai-v0 adapter + route selection
2025-09-23T20:35:28Z - run api tests and typecheck
2025-09-23T20:35:49Z - commit openai adapter v0 + eval + ci + docs
2025-09-23T20:36:11Z - open PR created #135
2025-09-23T20:36:56Z - docs updated: OPENAI_ADAPTER_V0 + flags
2025-09-23T20:37:44Z - add CI workflow for openai eval
2025-09-23T20:41:11Z - fix CI workflow diagnostics (keys, inputs, secrets guard)
2025-09-23T20:44:19Z - fix secrets context + outputs in ci.yml
2025-09-23T20:45:35Z - ci.yml: move keyed job guard to steps; outputs default
2025-09-23T21:01:55Z - verify CI for PR #135
2025-09-23T21:02:38Z - staging deploy verify + header capture
2025-09-23T21:03:56Z - posted staging headers to PR #135
2025-09-23T21:04:10Z - check keyed smoke status
2025-09-23T21:04:23Z - keyed smoke note
2025-09-23T21:04:36Z - attempt enable squash auto-merge
2025-09-23T21:12:52Z - kickoff analytics pilot v0 (preview)
2025-09-23T21:16:05Z - analytics api scaffolding + tests + ci smoke added
2025-09-24T04:40:09Z - docs: analytics pilot v0 usage/flags updated
2025-09-24T04:44:01Z - resolve PR #137 conflicts (flags, logs, state)
2025-09-24T04:52:03Z - ci: build api before analytics smoke start
2025-09-24T05:00:25Z - force-refresh pr137 (no-op) + investigate Nightly Smoke fail
2025-09-24T05:17:25Z - add analytics canary to staging-deploy
<<<<<<< HEAD
2025-09-24T05:17:25Z - add analytics canary to staging-deploy (merge)
2025-09-24T19:37:55Z - kickoff P0 slice: multi-proposer → checker → lock
2025-09-24T19:44:33Z - multiphase core: schemas+proposers+checker+lock wired (flags gated)
2025-09-24T19:49:12Z - tests added: checker, lock, multiphase route; all green (78)
2025-09-24T19:54:42Z - evaluator metrics emitted; security baselines plugin added; tests green (81)
2025-09-24T19:58:40Z - CI workflows added (evaluator, canary, scans); docs updated
=======
2025-09-24T05:17:25Z - add analytics canary to staging-deploy (merge)
>>>>>>> 16724851
<|MERGE_RESOLUTION|>--- conflicted
+++ resolved
@@ -43,13 +43,9 @@
 2025-09-24T04:52:03Z - ci: build api before analytics smoke start
 2025-09-24T05:00:25Z - force-refresh pr137 (no-op) + investigate Nightly Smoke fail
 2025-09-24T05:17:25Z - add analytics canary to staging-deploy
-<<<<<<< HEAD
 2025-09-24T05:17:25Z - add analytics canary to staging-deploy (merge)
 2025-09-24T19:37:55Z - kickoff P0 slice: multi-proposer → checker → lock
 2025-09-24T19:44:33Z - multiphase core: schemas+proposers+checker+lock wired (flags gated)
 2025-09-24T19:49:12Z - tests added: checker, lock, multiphase route; all green (78)
 2025-09-24T19:54:42Z - evaluator metrics emitted; security baselines plugin added; tests green (81)
 2025-09-24T19:58:40Z - CI workflows added (evaluator, canary, scans); docs updated
-=======
-2025-09-24T05:17:25Z - add analytics canary to staging-deploy (merge)
->>>>>>> 16724851
