[-] Orchestrator v0 CI & docs wired — E2E (mock) + CORS canary in smoke script.
- 2025-09-23 08:00:14 start openapi+e2e branch
- 2025-09-23 09:19:40 start harden branch
- 2025-09-23 09:22:15 step1 drift guard
- 2025-09-23 09:22:15 step2 golden fixture
- 2025-09-23 09:22:15 step3 e2e
- 2025-09-23 09:22:15 step6 canary++
- 2025-09-23 09:40:28 planner pipeline kickoff
- 2025-09-23 09:57:32 step8 playwright expanded
- 2025-09-23 09:57:32 step9 ci updates
- 2025-09-23 10:21:54 study runner kickoff
- 2025-09-23 10:32:31 steps1-4 scaffold+form+runner+persistence
- 2025-09-23 10:46:14 step5 unit tests + vitest config
- 2025-09-23 10:46:14 steps6-7 e2e + ci wired
- 2025-09-23 10:46:14 step8 docs updated
- 2025-09-23 17:12:56 start feat/retention-v0-preview; scaffold retention schemas/routes/tests
- 2025-09-23 17:23:50 retention v0: schemas+engine+routes+tests+docs added; all api tests green
- 2025-09-23 18:56:50 start feat/retention-v0-web; wire Study Runner to retention APIs
- 2025-09-23 19:59:28 web: adapters added; runner resume wired; unit tests passing
- 2025-09-23 20:08:57 web: E2E stable (plan + resume); preview flag set for tests
- 2025-09-23 20:11:02 PR #133 opened: retention v0 web integration (preview)
- 2025-09-23 20:40:41 start feat/adaptive-engine-v1-preview; scaffold engine + flags
- 2025-09-23 20:53:34 adaptive: evaluator + CI job + docs added; PR #134 opened (preview)
2025-09-23T20:26:56Z - kickoff openai adapter v0
2025-09-23T20:32:07Z - implement openai-v0 adapter + route selection
2025-09-23T20:35:28Z - run api tests and typecheck
2025-09-23T20:35:49Z - commit openai adapter v0 + eval + ci + docs
2025-09-23T20:36:11Z - open PR created #135
2025-09-23T20:36:56Z - docs updated: OPENAI_ADAPTER_V0 + flags
2025-09-23T20:37:44Z - add CI workflow for openai eval
2025-09-23T20:41:11Z - fix CI workflow diagnostics (keys, inputs, secrets guard)
2025-09-23T20:44:19Z - fix secrets context + outputs in ci.yml
2025-09-23T20:45:35Z - ci.yml: move keyed job guard to steps; outputs default
2025-09-23T21:01:55Z - verify CI for PR #135
2025-09-23T21:02:38Z - staging deploy verify + header capture
2025-09-23T21:03:56Z - posted staging headers to PR #135
2025-09-23T21:04:10Z - check keyed smoke status
2025-09-23T21:04:23Z - keyed smoke note
2025-09-23T21:04:36Z - attempt enable squash auto-merge
2025-09-23T21:12:52Z - kickoff analytics pilot v0 (preview)
2025-09-23T21:16:05Z - analytics api scaffolding + tests + ci smoke added
2025-09-24T04:40:09Z - docs: analytics pilot v0 usage/flags updated
2025-09-24T04:44:01Z - resolve PR #137 conflicts (flags, logs, state)
2025-09-24T04:52:03Z - ci: build api before analytics smoke start
2025-09-24T05:00:25Z - force-refresh pr137 (no-op) + investigate Nightly Smoke fail
2025-09-24T05:17:25Z - add analytics canary to staging-deploy
2025-09-24T05:17:25Z - add analytics canary to staging-deploy (merge)
2025-09-24T19:37:55Z - kickoff P0 slice: multi-proposer → checker → lock
2025-09-24T19:44:33Z - multiphase core: schemas+proposers+checker+lock wired (flags gated)
2025-09-24T19:49:12Z - tests added: checker, lock, multiphase route; all green (78)
2025-09-24T19:54:42Z - evaluator metrics emitted; security baselines plugin added; tests green (81)
2025-09-24T19:58:40Z - CI workflows added (evaluator, canary, scans); docs updated
2025-09-24T21:12:05Z - PR updated per review (flags-respecting fallback); gitleaks fixed; Epic #82 marked done; Epic #55 remains open (advanced → P1)

2025-09-24T20:51:45Z - P1 start: citations rigor + audit trail + web preview


2025-09-25T05:32:45Z - start CORS verification (staging) for /api/certified/plan; will attach header blocks to PR

2025-09-25T05:35:54Z - CORS verification PR #145 opened; verdict=green
2025-09-25T05:48:02Z - EPIC #55 P1 baselines: plugin (size caps, rate limit, headers), tests, docs, canary added
2025-09-25T05:48:36Z - EPIC #55: opened PR #146 (security baselines P1)
[2025-09-26T10:16:29Z] Epic #82 — Verified canary green; /api/certified/verify shipped; docs updated.
[2025-09-26T10:49:31Z] Post-merge verify for PR #151 — ✅ CORS invariants OK (ACAO:*, no ACAC, no debug); OpenAPI drift=clean; canary=n/a
[2025-09-26T11:19:11Z] Orchestrator v0 PR #153 — ❌ missing ACAO:*
[2025-09-26T11:34:23Z] epic47 orchestrator-cors-enable — PR #154 opened
[2025-09-26T11:35:43Z] epic47 orchestrator-cors-enable — staging verdict: ❌ missing ACAO:*

<<<<<<< HEAD
[2025-09-26T15:26:59Z] Orchestrator v0 — staging CORS: ✅ CORS OK (ACAO:*, no ACAC, no debug)
[2025-09-26T16:06:12Z] Orchestrator limits normalization PR opened: https://github.com/robnreb1/cerply/cerply/pull/157
=======
[2025-09-26T15:26:59Z] Orchestrator v0 — staging CORS: ✅ CORS OK (ACAO:*, no ACAC, no debug)
>>>>>>> 3ece6464
<|MERGE_RESOLUTION|>--- conflicted
+++ resolved
@@ -66,9 +66,5 @@
 [2025-09-26T11:34:23Z] epic47 orchestrator-cors-enable — PR #154 opened
 [2025-09-26T11:35:43Z] epic47 orchestrator-cors-enable — staging verdict: ❌ missing ACAO:*
 
-<<<<<<< HEAD
 [2025-09-26T15:26:59Z] Orchestrator v0 — staging CORS: ✅ CORS OK (ACAO:*, no ACAC, no debug)
 [2025-09-26T16:06:12Z] Orchestrator limits normalization PR opened: https://github.com/robnreb1/cerply/cerply/pull/157
-=======
-[2025-09-26T15:26:59Z] Orchestrator v0 — staging CORS: ✅ CORS OK (ACAO:*, no ACAC, no debug)
->>>>>>> 3ece6464
