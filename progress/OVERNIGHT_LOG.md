- 2025-09-23 08:00:14 start openapi+e2e branch
- 2025-09-23 09:19:40 start harden branch
- 2025-09-23 09:22:15 step1 drift guard
- 2025-09-23 09:22:15 step2 golden fixture
- 2025-09-23 09:22:15 step3 e2e
- 2025-09-23 09:22:15 step6 canary++
- 2025-09-23 09:40:28 planner pipeline kickoff
- 2025-09-23 09:57:32 step8 playwright expanded
- 2025-09-23 09:57:32 step9 ci updates
- 2025-09-23 10:21:54 study runner kickoff
- 2025-09-23 10:32:31 steps1-4 scaffold+form+runner+persistence
- 2025-09-23 10:46:14 step5 unit tests + vitest config
- 2025-09-23 10:46:14 steps6-7 e2e + ci wired
- 2025-09-23 10:46:14 step8 docs updated
- 2025-09-23 17:12:56 start feat/retention-v0-preview; scaffold retention schemas/routes/tests
- 2025-09-23 17:23:50 retention v0: schemas+engine+routes+tests+docs added; all api tests green
- 2025-09-23 18:56:50 start feat/retention-v0-web; wire Study Runner to retention APIs
- 2025-09-23 19:59:28 web: adapters added; runner resume wired; unit tests passing
- 2025-09-23 20:08:57 web: E2E stable (plan + resume); preview flag set for tests
- 2025-09-23 20:11:02 PR #133 opened: retention v0 web integration (preview)
- 2025-09-23 20:40:41 start feat/adaptive-engine-v1-preview; scaffold engine + flags
- 2025-09-23 20:53:34 adaptive: evaluator + CI job + docs added; PR #134 opened (preview)
2025-09-23T20:26:56Z - kickoff openai adapter v0
2025-09-23T20:32:07Z - implement openai-v0 adapter + route selection
2025-09-23T20:35:28Z - run api tests and typecheck
2025-09-23T20:35:49Z - commit openai adapter v0 + eval + ci + docs
2025-09-23T20:36:11Z - open PR created #135
2025-09-23T20:36:56Z - docs updated: OPENAI_ADAPTER_V0 + flags
2025-09-23T20:37:44Z - add CI workflow for openai eval
2025-09-23T20:41:11Z - fix CI workflow diagnostics (keys, inputs, secrets guard)
2025-09-23T20:44:19Z - fix secrets context + outputs in ci.yml
2025-09-23T20:45:35Z - ci.yml: move keyed job guard to steps; outputs default
2025-09-23T21:01:55Z - verify CI for PR #135
2025-09-23T21:02:38Z - staging deploy verify + header capture
2025-09-23T21:03:56Z - posted staging headers to PR #135
2025-09-23T21:04:10Z - check keyed smoke status
2025-09-23T21:04:23Z - keyed smoke note
2025-09-23T21:04:36Z - attempt enable squash auto-merge
2025-09-23T21:12:52Z - kickoff analytics pilot v0 (preview)
2025-09-23T21:16:05Z - analytics api scaffolding + tests + ci smoke added
2025-09-24T04:40:09Z - docs: analytics pilot v0 usage/flags updated
2025-09-24T04:44:01Z - resolve PR #137 conflicts (flags, logs, state)
2025-09-24T04:52:03Z - ci: build api before analytics smoke start
2025-09-24T05:00:25Z - force-refresh pr137 (no-op) + investigate Nightly Smoke fail
2025-09-24T05:17:25Z - add analytics canary to staging-deploy
2025-09-24T05:17:25Z - add analytics canary to staging-deploy (merge)
2025-09-24T19:37:55Z - kickoff P0 slice: multi-proposer → checker → lock
2025-09-24T19:44:33Z - multiphase core: schemas+proposers+checker+lock wired (flags gated)
2025-09-24T19:49:12Z - tests added: checker, lock, multiphase route; all green (78)
2025-09-24T19:54:42Z - evaluator metrics emitted; security baselines plugin added; tests green (81)
2025-09-24T19:58:40Z - CI workflows added (evaluator, canary, scans); docs updated
<<<<<<< HEAD
2025-09-24T21:12:05Z - PR updated per review (flags-respecting fallback); gitleaks fixed; Epic #82 marked done; Epic #55 remains open (advanced → P1)

2025-09-24T20:51:45Z - P1 start: citations rigor + audit trail + web preview
=======
>>>>>>> 7ee6f0b5
<|MERGE_RESOLUTION|>--- conflicted
+++ resolved
@@ -49,9 +49,6 @@
 2025-09-24T19:49:12Z - tests added: checker, lock, multiphase route; all green (78)
 2025-09-24T19:54:42Z - evaluator metrics emitted; security baselines plugin added; tests green (81)
 2025-09-24T19:58:40Z - CI workflows added (evaluator, canary, scans); docs updated
-<<<<<<< HEAD
 2025-09-24T21:12:05Z - PR updated per review (flags-respecting fallback); gitleaks fixed; Epic #82 marked done; Epic #55 remains open (advanced → P1)
 
 2025-09-24T20:51:45Z - P1 start: citations rigor + audit trail + web preview
-=======
->>>>>>> 7ee6f0b5
