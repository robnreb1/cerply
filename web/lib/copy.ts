// Microcopy for Learner MVP
// Concise, encouraging, enterprise-ready

<<<<<<< HEAD
=======
// INTRO_COPY - The only allowed static string per platform principles
export const INTRO_COPY = "Learn anything. Remember everything.";

>>>>>>> 2a5ce324
export const copy = {
  // Home page (backward compatibility)
  topBarTagline: "Learn anything. Remember everything.",
  processing: "Thinking...",
  reassurance: "", // Removed per user feedback
  trustBadges: "Audit-ready · Expert-reviewed · Adaptive · Private by default",
  
  // Icon labels (backward compatibility)
  iconLabels: {
    certified: "Certified",
    curate: "Curate",
    guild: "Guild",
    account: "Account",
    upload: "Upload",
  },
  
  // Button labels (backward compatibility)
  buttons: {
    upload: "Upload",
    createModules: "Create modules",
  },
  
  // Pane A: Topic & Preview
  topic: {
    heading: "What would you like to master?",
    placeholder: "Enter a topic, paste content, or drop a link...",
    uploadCta: "Upload file",
    previewCta: "Preview",
    loading: "Analyzing your topic...",
  },
  
  preview: {
    heading: "Does this look right?",
    summary: "Summary",
    modules: "Proposed modules",
    clarifying: "Quick questions",
    confirmYes: "Looks great — Start",
    confirmRefine: "Refine",
    estimatedItems: "items",
  },
  
  // Auth gate
  auth: {
    gateHeading: "Sign in to continue",
    gateMessage: "Cerply adapts to your learning patterns and ensures long-term retention — we need to know it's you.",
    signInCta: "Sign in",
    whyRequired: "Why do I need to sign in?",
  },
  
  // Pane B: Session
  session: {
    heading: "Learning Session",
    itemProgress: (current: number, total: number) => `Question ${current} of ${total}`,
    target: (count: number) => `Target ${count} this session`,
    resumeNotice: "Resuming where you left off",
    flipCta: "Reveal answer",
    gradeCta: "How well did you know this?",
    grades: {
      1: "Not at all",
      2: "Poorly",
      3: "Okay",
      4: "Well",
      5: "Perfectly"
    },
    explainCta: "Explain",
    whyCta: "Why?",
    nextCta: "Continue",
    completedHeading: "Session complete!",
    completedMessage: (count: number) => `You've completed ${count} questions. Great work!`,
    continueCta: "Keep going",
    finishCta: "Finish session",
  },
  
  // Pane C: While you wait
  fallback: {
    heading: "While you wait...",
    profileTeaser: "Tell us about your learning style",
    statsHeading: "Your progress",
    relatedHeading: "You might also like",
    accuracy: (percent: number) => `${percent}% accuracy`,
    answered: (count: number) => `${count} answered`,
  },
  
  // NL Ask
  nlAsk: {
    heading: "Ask Cerply",
    placeholder: "Ask anything about this topic...",
    submitCta: "Ask",
    toggle: "Chat",
  },
  
  // Level badge
  level: {
    beginner: "Beginner",
    novice: "Novice",
    intermediate: "Intermediate",
    advanced: "Advanced",
    expert: "Expert",
    worldClass: "World-class",
  },
  
  // Errors
  error: {
    network: "Connection issue — please check your internet",
    api: "Something went wrong — please try again",
    validation: "Please check your input and try again",
    auth: "Please sign in to continue",
  },
  
  // Accessibility
  a11y: {
    flipCard: "Flip card to reveal answer",
    gradeButton: (grade: number, label: string) => `Grade your answer as ${grade} - ${label}`,
    explainButton: "Get explanation for this question",
    closeModal: "Close dialog",
    expandChat: "Expand chat panel",
    collapseChat: "Collapse chat panel",
  },
  
  // Existing placeholders for InputAction (backward compatibility)
  placeholders: [
    'What do I need to know about ISO27001?',
    'Teach me the fundamentals of quantum mechanics',
    'I need to understand GDPR compliance',
    'How do I write better SQL queries?',
    'Explain React hooks with examples',
  ],
} as const;

// Also export as COPY (uppercase) for existing imports
export const COPY = copy;<|MERGE_RESOLUTION|>--- conflicted
+++ resolved
@@ -1,12 +1,9 @@
 // Microcopy for Learner MVP
 // Concise, encouraging, enterprise-ready
 
-<<<<<<< HEAD
-=======
 // INTRO_COPY - The only allowed static string per platform principles
 export const INTRO_COPY = "Learn anything. Remember everything.";
 
->>>>>>> 2a5ce324
 export const copy = {
   // Home page (backward compatibility)
   topBarTagline: "Learn anything. Remember everything.",
