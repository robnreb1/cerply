'use client';

import { useState, useEffect, useRef } from 'react';
import { apiBase } from '@/lib/apiBase';
<<<<<<< HEAD
import { COPY as copy } from '@/lib/copy';
=======
import { COPY as copy, INTRO_COPY } from '@/lib/copy';
import { parseIntent, routeIntent, getIntentSuggestions, type IntentContext } from '@/lib/interaction/router';
import { generateMicrocopy, type MicrocopyContext } from '@/lib/interaction/microcopy';
>>>>>>> 2a5ce324

// Types matching M3 API contracts
type PreviewResponse = {
  summary: string;
  proposed_modules: Array<{
    id: string;
    title: string;
    estimated_items: number;
  }>;
  clarifying_questions: string[];
};

type CardItem = {
  id: string;
  type: string;
  front: string;
  back: string;
  answer?: string | string[];
};

type GenerateResponse = {
  modules: Array<{
    id: string;
    title: string;
    lessons: CardItem[];
  }>;
};

type ScoreResponse = {
  correct: boolean;
  difficulty: 'easy' | 'medium' | 'hard';
  explain: string;
  next_hint?: string;
  diagnostics: {
    latency_ms: number;
    hint_count: number;
    retry_count: number;
    confidence: string;
  };
  // Legacy fields (for backward compat)
  score?: number;
  misconceptions?: string[];
  next_review_days?: number;
<<<<<<< HEAD
};

type ScheduleResponse = {
  session_id: string;
  plan_id: string;
  order: string[];
  due: string;
  meta: { algo: string; version: string };
};

type LearnerLevel = 'beginner' | 'novice' | 'intermediate' | 'advanced' | 'expert' | 'worldClass';

type SessionStats = {
  answered: number;
  correct: number;
  totalLatency: number;
};

=======
};

type ScheduleResponse = {
  session_id: string;
  plan_id: string;
  order: string[];
  due: string;
  meta: { algo: string; version: string };
};

type LearnerLevel = 'beginner' | 'novice' | 'intermediate' | 'advanced' | 'expert' | 'worldClass';

type SessionStats = {
  answered: number;
  correct: number;
  totalLatency: number;
};

>>>>>>> 2a5ce324
type AppState = 
  | { phase: 'input' }
  | { phase: 'preview'; data: PreviewResponse }
  | { phase: 'auth-gate' }
  | { phase: 'session'; sessionId: string; items: CardItem[]; currentIdx: number; stats: SessionStats };

export default function LearnPage() {
  const [state, setState] = useState<AppState>({ phase: 'input' });
  const [input, setInput] = useState('');
  const [loading, setLoading] = useState(false);
  const [error, setError] = useState('');
  const [isAuthed, setIsAuthed] = useState(false);
  const [slowLoadTimeout, setSlowLoadTimeout] = useState(false);
  
  // Session state - AUTO-ASSESSMENT MODE
  const [flipped, setFlipped] = useState(false);
  const [userAnswer, setUserAnswer] = useState('');
  const [scoreData, setScoreData] = useState<ScoreResponse | null>(null);
  const [showExplanation, setShowExplanation] = useState(false);
  const [level, setLevel] = useState<LearnerLevel>('beginner');
  const [hintCount, setHintCount] = useState(0);
  const [retryCount, setRetryCount] = useState(0);
  const [adaptationFeedback, setAdaptationFeedback] = useState('');
  
  // Latency tracking
  const flipTimestamp = useRef<number | null>(null);
  
  // NL Ask state
  const [chatOpen, setChatOpen] = useState(false);
  const [chatInput, setChatInput] = useState('');
  const [chatMessages, setChatMessages] = useState<Array<{role: 'user' | 'assistant', text: string}>>([]);
  
<<<<<<< HEAD
=======
  // Interaction Engine state
  const [interactionEngineEnabled, setInteractionEngineEnabled] = useState(
    process.env.NEXT_PUBLIC_INTERACTION_ENGINE === 'true'
  );
  const [dynamicMicrocopy, setDynamicMicrocopy] = useState<Record<string, string>>({});
  const [intentSuggestions, setIntentSuggestions] = useState<string[]>([]);
  
>>>>>>> 2a5ce324
  const API_BASE = apiBase();

  // Check auth on mount & try to resume session
  useEffect(() => {
    const authToken = typeof window !== 'undefined' ? localStorage.getItem('auth_token') : null;
    setIsAuthed(!!authToken);

    const sessionId = typeof window !== 'undefined' ? localStorage.getItem('learn_session_id') : null;
    if (sessionId) {
      resumeSession(sessionId);
    }
  }, []);

  // Calculate level from stats
  useEffect(() => {
    if (state.phase === 'session' && state.stats.answered > 0) {
      const accuracy = (state.stats.correct / state.stats.answered) * 100;
      const avgLatency = state.stats.totalLatency / state.stats.answered;
      
      if (accuracy >= 95 && avgLatency < 10000) setLevel('expert');
      else if (accuracy >= 85 && avgLatency < 15000) setLevel('advanced');
      else if (accuracy >= 70) setLevel('intermediate');
      else if (accuracy >= 50) setLevel('novice');
      else setLevel('beginner');
    }
  }, [state]);

  const resumeSession = async (sessionId: string) => {
    try {
      const res = await fetch(`${API_BASE}/api/certified/progress?sid=${sessionId}`);
      if (res.ok) {
        const data = await res.json();
        if (data.items && data.items.length > 0) {
          console.log('[learn] Resume data:', data);
        }
      }
    } catch (err) {
      console.error('[learn] Failed to resume:', err);
    }
  };

  // PANE A: Topic Input & Preview
  const handlePreview = async () => {
    if (!input.trim()) {
      setError('Please enter a topic');
      return;
    }

    setLoading(true);
    setError('');
    setSlowLoadTimeout(false);

    const timeoutId = setTimeout(() => {
      setSlowLoadTimeout(true);
    }, 400);

    try {
      const res = await fetch(`${API_BASE}/api/preview`, {
        method: 'POST',
        headers: { 'Content-Type': 'application/json' },
        body: JSON.stringify({ content: input }),
      });

      clearTimeout(timeoutId);

      if (!res.ok) {
        const err = await res.json();
        throw new Error(err.error?.message || 'Preview failed');
      }

      const data: PreviewResponse = await res.json();
      setState({ phase: 'preview', data });
      setSlowLoadTimeout(false);
    } catch (err: any) {
      clearTimeout(timeoutId);
      setError(err.message || copy.error.network);
      setSlowLoadTimeout(false);
    } finally {
      setLoading(false);
    }
  };

  const handleStart = async () => {
    if (!isAuthed) {
      setState({ phase: 'auth-gate' });
      return;
    }

    if (state.phase !== 'preview') return;

    setLoading(true);
    setError('');
    setSlowLoadTimeout(false);

    const timeoutId = setTimeout(() => {
      setSlowLoadTimeout(true);
    }, 400);

    try {
      const genRes = await fetch(`${API_BASE}/api/generate`, {
<<<<<<< HEAD
        method: 'POST',
        headers: { 'Content-Type': 'application/json' },
        body: JSON.stringify({
          modules: state.data.proposed_modules.map(m => ({ title: m.title })),
          level: 'beginner',
        }),
      });

      clearTimeout(timeoutId);

      if (!genRes.ok) {
        throw new Error('Failed to generate content');
      }

      const genData: GenerateResponse = await genRes.json();
      
      const allItems: CardItem[] = [];
      genData.modules.forEach(mod => {
        mod.lessons.forEach(lesson => {
          allItems.push(lesson);
        });
      });

      const sessionId = `sess-${Date.now()}`;
      localStorage.setItem('learn_session_id', sessionId);

      const schedRes = await fetch(`${API_BASE}/api/certified/schedule`, {
        method: 'POST',
        headers: { 'Content-Type': 'application/json' },
        body: JSON.stringify({
          session_id: sessionId,
          plan_id: 'generated',
          items: allItems.map(item => ({
            id: item.id,
            front: item.front,
            back: item.back,
          })),
          algo: 'sm2-lite',
        }),
      });

      if (!schedRes.ok) {
        throw new Error('Failed to schedule session');
      }

      await schedRes.json();

      setState({
        phase: 'session',
        sessionId,
        items: allItems,
        currentIdx: 0,
        stats: { answered: 0, correct: 0, totalLatency: 0 },
      });
=======
        method: 'POST',
        headers: { 'Content-Type': 'application/json' },
        body: JSON.stringify({
          modules: state.data.proposed_modules.map(m => ({ title: m.title })),
          level: 'beginner',
        }),
      });

      clearTimeout(timeoutId);

      if (!genRes.ok) {
        throw new Error('Failed to generate content');
      }

      const genData: GenerateResponse = await genRes.json();
      
      const allItems: CardItem[] = [];
      genData.modules.forEach(mod => {
        mod.lessons.forEach(lesson => {
          allItems.push(lesson);
        });
      });

      const sessionId = `sess-${Date.now()}`;
      localStorage.setItem('learn_session_id', sessionId);

      const schedRes = await fetch(`${API_BASE}/api/certified/schedule`, {
        method: 'POST',
        headers: { 'Content-Type': 'application/json' },
        body: JSON.stringify({
          session_id: sessionId,
          plan_id: 'generated',
          items: allItems.map(item => ({
            id: item.id,
            front: item.front,
            back: item.back,
          })),
          algo: 'sm2-lite',
        }),
      });

      if (!schedRes.ok) {
        throw new Error('Failed to schedule session');
      }

      await schedRes.json();

      setState({
        phase: 'session',
        sessionId,
        items: allItems,
        currentIdx: 0,
        stats: { answered: 0, correct: 0, totalLatency: 0 },
      });
>>>>>>> 2a5ce324
      setSlowLoadTimeout(false);
    } catch (err: any) {
      clearTimeout(timeoutId);
      setError(err.message || copy.error.api);
      setSlowLoadTimeout(false);
    } finally {
      setLoading(false);
    }
  };

  const handleRefine = () => {
    setState({ phase: 'input' });
  };

  const handleSignIn = () => {
    localStorage.setItem('auth_token', 'demo-token');
    setIsAuthed(true);
    
    if (state.phase === 'auth-gate') {
      window.location.reload();
    }
  };

  // AUTO-ASSESSMENT: Flip card starts timer
  const handleFlip = async () => {
    if (state.phase !== 'session') return;
    
    if (!flipped) {
      setFlipped(true);
      flipTimestamp.current = Date.now();
      
      // Record flip event
      try {
        await fetch(`${API_BASE}/api/certified/progress`, {
          method: 'POST',
          headers: { 'Content-Type': 'application/json' },
          body: JSON.stringify({
            session_id: state.sessionId,
            card_id: state.items[state.currentIdx].id,
            action: 'flip',
            at: new Date().toISOString(),
          }),
        });
      } catch (err) {
        console.error('[learn] Failed to record flip:', err);
      }
    }
  };

  // AUTO-ASSESSMENT: Submit answer (no self-grading!)
  const handleSubmit = async () => {
    if (state.phase !== 'session' || !flipped || !flipTimestamp.current) return;

    const latency_ms = Date.now() - flipTimestamp.current;
    const currentItem = state.items[state.currentIdx];
    
    setLoading(true);

    try {
      // Score the answer (auto-assessment)
      const scoreRes = await fetch(`${API_BASE}/api/score`, {
        method: 'POST',
        headers: { 'Content-Type': 'application/json' },
        body: JSON.stringify({
          item_id: currentItem.id,
          user_answer: userAnswer || '(no answer provided)',
          expected_answer: currentItem.back,
          latency_ms,
          item_difficulty: 'medium',
          hint_count: hintCount,
          retry_count: retryCount,
        }),
      });

      if (scoreRes.ok) {
        const result: ScoreResponse = await scoreRes.json();
        setScoreData(result);
        
        // Auto-show explanation if wrong or slow
        if (!result.correct || latency_ms > 20000) {
          setShowExplanation(true);
        }
        
        // Record progress with telemetry
        await fetch(`${API_BASE}/api/certified/progress`, {
          method: 'POST',
          headers: { 'Content-Type': 'application/json' },
          body: JSON.stringify({
            session_id: state.sessionId,
            card_id: currentItem.id,
            action: 'submit',
            at: new Date().toISOString(),
            result: {
              correct: result.correct,
              latency_ms,
              item_difficulty: result.difficulty,
              item_type: currentItem.type as 'mcq' | 'free' | 'card',
              hint_count: hintCount,
              retry_count: retryCount,
            },
          }),
        });

        // Update stats
        const newStats = {
          answered: state.stats.answered + 1,
          correct: state.stats.correct + (result.correct ? 1 : 0),
          totalLatency: state.stats.totalLatency + latency_ms,
        };

        setState({
          ...state,
          stats: newStats,
        });

        // Show adaptation feedback
        if (result.difficulty === 'easy') {
          setAdaptationFeedback('🚀 Great mastery! Increasing challenge...');
        } else if (result.difficulty === 'hard') {
          setAdaptationFeedback('💡 Let\'s ease off a bit and build confidence');
        }

        // Auto-advance after delay
        setTimeout(() => {
          moveToNext();
        }, result.correct ? 1500 : 3000); // Longer delay if wrong
      }
    } catch (err) {
      console.error('[learn] Failed to submit:', err);
      setError(copy.error.api);
    } finally {
      setLoading(false);
    }
  };

  const moveToNext = () => {
    if (state.phase !== 'session') return;

    setFlipped(false);
    setUserAnswer('');
    setScoreData(null);
    setShowExplanation(false);
    setHintCount(0);
    setRetryCount(0);
    setAdaptationFeedback('');
    flipTimestamp.current = null;

    if (state.currentIdx < state.items.length - 1) {
      setState({
        ...state,
        currentIdx: state.currentIdx + 1,
      });
    } else {
      setError('');
    }
  };

  const handleAsk = async () => {
    if (!chatInput.trim()) return;

    const userMessage = chatInput;
    setChatInput('');
    setChatMessages(prev => [...prev, { role: 'user', text: userMessage }]);

<<<<<<< HEAD
    setTimeout(() => {
      setChatMessages(prev => [
        ...prev,
        { role: 'assistant', text: 'Natural language responses will be powered by the orchestrator in the full version.' }
      ]);
    }, 500);
  };

=======
    // Use interaction engine if enabled
    if (interactionEngineEnabled) {
      await handleNaturalLanguageCommand(userMessage);
    } else {
      // Fallback to stub response
      setTimeout(() => {
        setChatMessages(prev => [
          ...prev,
          { role: 'assistant', text: 'Natural language responses will be powered by the orchestrator in the full version.' }
        ]);
      }, 500);
    }
  };

  // Interaction Engine Functions
  const getCurrentContext = (): IntentContext => {
    const learnerLevel = level === 'worldClass' ? 'advanced' : 
                        level === 'expert' ? 'advanced' : 
                        level === 'advanced' ? 'advanced' :
                        level === 'intermediate' ? 'intermediate' : 'beginner';
    
    return {
      learnerLevel,
      topic: state.phase === 'preview' ? state.data.summary : input,
      sessionProgress: state.phase === 'session' ? state.currentIdx / state.items.length : 0,
      timeAvailable: 30, // Default assumption
      currentContent: state.phase === 'session' ? currentItem?.front : undefined
    };
  };

  const getMicrocopyContext = (): MicrocopyContext => {
    return {
      ...getCurrentContext(),
      brandVoice: 'encouraging',
      currentAction: state.phase,
      previousInteraction: chatMessages[chatMessages.length - 1]?.text
    };
  };

  const handleNaturalLanguageCommand = async (command: string) => {
    try {
      const context = getCurrentContext();
      const intentResult = parseIntent(command, context);
      
      // Handle different intents
      switch (intentResult.intent) {
        case 'shorter':
          await handleMakeShorter();
          break;
        case 'bullets':
          await handleMakeBullets();
          break;
        case 'simplify':
          await handleSimplify();
          break;
        case 'examples':
          await handleAddExamples();
          break;
        case 'timeConstraint':
          await handleTimeConstraint(intentResult.parameters.minutes);
          break;
        case 'dontUnderstand':
          await handleDontUnderstand();
          break;
        case 'skip':
          await handleSkip();
          break;
        case 'test':
          await handleTestMe();
          break;
        case 'goBack':
          await handleGoBack();
          break;
        case 'whatsNext':
          await handleWhatsNext();
          break;
        case 'showProgress':
          await handleShowProgress();
          break;
        default:
          await handleGeneralConversation(command);
      }
      
      // Update intent suggestions
      updateIntentSuggestions();
      
    } catch (error) {
      console.error('Error handling natural language command:', error);
      setChatMessages(prev => [
        ...prev,
        { role: 'assistant', text: 'Sorry, I didn\'t understand that. Could you try rephrasing?' }
      ]);
    }
  };

  const handleMakeShorter = async () => {
    const microcopy = await generateMicrocopy({
      type: 'feedback',
      context: getMicrocopyContext(),
      template: 'I\'ll make this more concise for you.'
    });
    
    setChatMessages(prev => [
      ...prev,
      { role: 'assistant', text: microcopy.text }
    ]);
    
    // In a real implementation, this would trigger content shortening
    setAdaptationFeedback('Content will be shortened in the next iteration');
  };

  const handleMakeBullets = async () => {
    const microcopy = await generateMicrocopy({
      type: 'feedback',
      context: getMicrocopyContext(),
      template: 'I\'ll convert this to bullet points for better readability.'
    });
    
    setChatMessages(prev => [
      ...prev,
      { role: 'assistant', text: microcopy.text }
    ]);
    
    setAdaptationFeedback('Content will be formatted as bullets');
  };

  const handleSimplify = async () => {
    const microcopy = await generateMicrocopy({
      type: 'feedback',
      context: getMicrocopyContext(),
      template: 'I\'ll explain this in simpler terms.'
    });
    
    setChatMessages(prev => [
      ...prev,
      { role: 'assistant', text: microcopy.text }
    ]);
    
    setAdaptationFeedback('Content will be simplified for better understanding');
  };

  const handleAddExamples = async () => {
    const microcopy = await generateMicrocopy({
      type: 'feedback',
      context: getMicrocopyContext(),
      template: 'I\'ll add some concrete examples to help illustrate this concept.'
    });
    
    setChatMessages(prev => [
      ...prev,
      { role: 'assistant', text: microcopy.text }
    ]);
    
    setAdaptationFeedback('Examples will be added to enhance understanding');
  };

  const handleTimeConstraint = async (minutes: number) => {
    const microcopy = await generateMicrocopy({
      type: 'feedback',
      context: getMicrocopyContext(),
      template: `Perfect! I'll adapt the content to fit your ${minutes}-minute timeframe.`
    });
    
    setChatMessages(prev => [
      ...prev,
      { role: 'assistant', text: microcopy.text }
    ]);
    
    setAdaptationFeedback(`Content adapted for ${minutes} minutes`);
  };

  const handleDontUnderstand = async () => {
    const microcopy = await generateMicrocopy({
      type: 'feedback',
      context: getMicrocopyContext(),
      template: 'No worries! Let me explain this differently with a fresh approach.'
    });
    
    setChatMessages(prev => [
      ...prev,
      { role: 'assistant', text: microcopy.text }
    ]);
    
    setAdaptationFeedback('Alternative explanation will be provided');
  };

  const handleSkip = async () => {
    const microcopy = await generateMicrocopy({
      type: 'feedback',
      context: getMicrocopyContext(),
      template: 'Sure! Let\'s move on to the next topic.'
    });
    
    setChatMessages(prev => [
      ...prev,
      { role: 'assistant', text: microcopy.text }
    ]);
    
    if (state.phase === 'session' && state.currentIdx < state.items.length - 1) {
      // Move to next item
      setState({
        ...state,
        currentIdx: state.currentIdx + 1
      });
    }
  };

  const handleTestMe = async () => {
    const microcopy = await generateMicrocopy({
      type: 'feedback',
      context: getMicrocopyContext(),
      template: 'Great idea! Let\'s test your understanding with some questions.'
    });
    
    setChatMessages(prev => [
      ...prev,
      { role: 'assistant', text: microcopy.text }
    ]);
    
    setAdaptationFeedback('Quiz questions will be generated');
  };

  const handleGoBack = async () => {
    const microcopy = await generateMicrocopy({
      type: 'feedback',
      context: getMicrocopyContext(),
      template: 'Sure! Let\'s go back to the previous content.'
    });
    
    setChatMessages(prev => [
      ...prev,
      { role: 'assistant', text: microcopy.text }
    ]);
    
    if (state.phase === 'session' && state.currentIdx > 0) {
      setState({
        ...state,
        currentIdx: state.currentIdx - 1
      });
    }
  };

  const handleWhatsNext = async () => {
    const microcopy = await generateMicrocopy({
      type: 'feedback',
      context: getMicrocopyContext(),
      template: 'Let me show you what\'s coming up next in your learning journey.'
    });
    
    setChatMessages(prev => [
      ...prev,
      { role: 'assistant', text: microcopy.text }
    ]);
    
    setAdaptationFeedback('Next content preview will be shown');
  };

  const handleShowProgress = async () => {
    const microcopy = await generateMicrocopy({
      type: 'feedback',
      context: getMicrocopyContext(),
      template: 'Here\'s your current progress and learning statistics.'
    });
    
    setChatMessages(prev => [
      ...prev,
      { role: 'assistant', text: microcopy.text }
    ]);
    
    setAdaptationFeedback('Progress dashboard will be displayed');
  };

  const handleGeneralConversation = async (command: string) => {
    const microcopy = await generateMicrocopy({
      type: 'prompt',
      context: getMicrocopyContext(),
      template: 'I understand you want to discuss this further. Let me help clarify.'
    });
    
    setChatMessages(prev => [
      ...prev,
      { role: 'assistant', text: microcopy.text }
    ]);
  };

  const updateIntentSuggestions = () => {
    const context = getCurrentContext();
    const suggestions = getIntentSuggestions(context);
    setIntentSuggestions(suggestions);
  };

  // Initialize intent suggestions
  useEffect(() => {
    if (interactionEngineEnabled) {
      updateIntentSuggestions();
    }
  }, [state, level, interactionEngineEnabled]);

>>>>>>> 2a5ce324
  const currentItem = state.phase === 'session' ? state.items[state.currentIdx] : null;
  const targetCount = 10;
  const isComplete = state.phase === 'session' && state.currentIdx >= Math.min(targetCount, state.items.length) - 1;

  return (
    <main className="min-h-screen bg-gradient-to-br from-zinc-50 to-zinc-100">
      {/* UAT Banner - staging only */}
      {typeof window !== 'undefined' && !window.location.hostname.includes('localhost') && (
        <div className="bg-yellow-50 border-b-2 border-yellow-200 px-4 py-2 text-sm">
          <div className="max-w-4xl mx-auto flex items-center justify-between">
<<<<<<< HEAD
            <span className="text-yellow-800">🧪 UAT Mode - Learner MVP (Auto-Assessment)</span>
=======
            <span className="text-yellow-800">
              🧪 UAT Mode - Learner MVP (Auto-Assessment)
              {interactionEngineEnabled && (
                <span className="ml-2 px-2 py-1 bg-green-100 text-green-800 text-xs rounded-full">
                  🚀 Interaction Engine v1
                </span>
              )}
            </span>
>>>>>>> 2a5ce324
            <span className="text-xs text-yellow-600">API: {API_BASE}</span>
          </div>
        </div>
      )}

      <div className="mx-auto max-w-4xl px-4 py-12 relative">
        {/* Phase: Input */}
        {state.phase === 'input' && (
          <div className="space-y-6">
            <h1 className="text-4xl font-bold text-zinc-900">
              {copy.topic.heading}
            </h1>
            
            <div className="space-y-3">
              <textarea
                value={input}
                onChange={(e) => setInput(e.target.value)}
                placeholder={copy.topic.placeholder}
                className="w-full min-h-[120px] rounded-lg border-2 border-zinc-300 px-4 py-3 text-lg focus:border-zinc-500 focus:outline-none focus:ring-2 focus:ring-zinc-500/20"
                data-testid="topic-input"
                aria-label="Topic input"
                autoFocus
                onKeyDown={(e) => {
                  if (e.key === 'Enter' && (e.metaKey || e.ctrlKey)) {
                    handlePreview();
                  }
                }}
              />
              
              <div className="flex gap-3">
                <button
                  onClick={handlePreview}
                  disabled={loading || !input.trim()}
                  className="rounded-lg bg-zinc-900 px-6 py-3 text-white font-medium hover:bg-zinc-800 disabled:bg-zinc-400 disabled:cursor-not-allowed focus:outline-none focus:ring-2 focus:ring-zinc-500"
                  data-testid="preview-button"
                  aria-label="Preview topic"
                >
                  {loading ? copy.topic.loading : copy.topic.previewCta}
                </button>
                
                <button
                  className="rounded-lg border-2 border-zinc-300 px-4 py-2 text-zinc-700 hover:bg-zinc-50 focus:outline-none focus:ring-2 focus:ring-zinc-500"
                  data-testid="upload-button"
                  aria-label="Upload file"
                >
                  {copy.topic.uploadCta}
                </button>
              </div>
            </div>

            {error && (
              <div className="rounded-lg bg-red-50 border border-red-200 px-4 py-3 text-sm text-red-700" role="alert">
                {error}
              </div>
            )}

            {slowLoadTimeout && (
              <div className="rounded-lg bg-blue-50 border border-blue-200 p-6 space-y-4">
                <h2 className="font-semibold text-blue-900">{copy.fallback.heading}</h2>
                <p className="text-sm text-blue-700">{copy.fallback.profileTeaser}</p>
                <div className="text-sm text-blue-600">
                  <p>✓ Analyzing topic scope...</p>
                  <p>✓ Identifying key concepts...</p>
                  <p>✓ Building learning plan...</p>
                </div>
              </div>
            )}
<<<<<<< HEAD
          </div>
        )}

        {/* Phase: Preview */}
        {state.phase === 'preview' && (
          <div className="space-y-6">
            <h1 className="text-3xl font-bold text-zinc-900">
              {copy.preview.heading}
            </h1>

            <div className="rounded-lg bg-white border-2 border-zinc-200 p-6 space-y-4">
              <div>
                <h2 className="text-sm font-semibold text-zinc-500 uppercase tracking-wide mb-2">
                  {copy.preview.summary}
                </h2>
                <p className="text-lg text-zinc-800">{state.data.summary}</p>
              </div>

              <div>
                <h2 className="text-sm font-semibold text-zinc-500 uppercase tracking-wide mb-2">
                  {copy.preview.modules}
                </h2>
                <div className="space-y-2">
                  {state.data.proposed_modules.map((mod) => (
                    <div key={mod.id} className="flex justify-between items-center text-sm">
                      <span className="text-zinc-700">{mod.title}</span>
                      <span className="text-zinc-500">{mod.estimated_items} {copy.preview.estimatedItems}</span>
                    </div>
                  ))}
                </div>
              </div>

              {state.data.clarifying_questions.length > 0 && (
                <div>
                  <h2 className="text-sm font-semibold text-zinc-500 uppercase tracking-wide mb-2">
                    {copy.preview.clarifying}
                  </h2>
                  <ul className="space-y-1 text-sm text-zinc-600">
                    {state.data.clarifying_questions.map((q, i) => (
                      <li key={i}>• {q}</li>
                    ))}
                  </ul>
                </div>
              )}
            </div>

            <div className="flex gap-3">
              <button
                onClick={handleStart}
                disabled={loading}
                className="rounded-lg bg-zinc-900 px-6 py-3 text-white font-medium hover:bg-zinc-800 disabled:bg-zinc-400 focus:outline-none focus:ring-2 focus:ring-zinc-500"
                data-testid="start-button"
                aria-label="Start learning session"
              >
                {loading ? 'Starting...' : copy.preview.confirmYes}
              </button>
              
              <button
                onClick={handleRefine}
                className="rounded-lg border-2 border-zinc-300 px-4 py-2 text-zinc-700 hover:bg-zinc-50 focus:outline-none focus:ring-2 focus:ring-zinc-500"
                data-testid="refine-button"
                aria-label="Refine topic"
              >
                {copy.preview.confirmRefine}
              </button>
            </div>

            {error && (
              <div className="rounded-lg bg-red-50 border border-red-200 px-4 py-3 text-sm text-red-700" role="alert">
                {error}
              </div>
            )}

            {slowLoadTimeout && (
              <div className="rounded-lg bg-blue-50 border border-blue-200 p-6 space-y-4">
                <h2 className="font-semibold text-blue-900">{copy.fallback.heading}</h2>
                <div className="space-y-2">
                  <p className="text-sm text-blue-700 font-medium">{copy.fallback.relatedHeading}</p>
                  {state.data.proposed_modules.map(mod => (
                    <button
                      key={mod.id}
                      className="block text-sm text-blue-600 hover:text-blue-800 hover:underline"
                    >
                      {mod.title}
                    </button>
                  ))}
                </div>
              </div>
            )}
          </div>
        )}

=======
          </div>
        )}

        {/* Phase: Preview */}
        {state.phase === 'preview' && (
          <div className="space-y-6">
            <h1 className="text-3xl font-bold text-zinc-900">
              {copy.preview.heading}
            </h1>

            <div className="rounded-lg bg-white border-2 border-zinc-200 p-6 space-y-4">
              <div>
                <h2 className="text-sm font-semibold text-zinc-500 uppercase tracking-wide mb-2">
                  {copy.preview.summary}
                </h2>
                <p className="text-lg text-zinc-800">{state.data.summary}</p>
              </div>

              <div>
                <h2 className="text-sm font-semibold text-zinc-500 uppercase tracking-wide mb-2">
                  {copy.preview.modules}
                </h2>
                <div className="space-y-2">
                  {state.data.proposed_modules.map((mod) => (
                    <div key={mod.id} className="flex justify-between items-center text-sm">
                      <span className="text-zinc-700">{mod.title}</span>
                      <span className="text-zinc-500">{mod.estimated_items} {copy.preview.estimatedItems}</span>
                    </div>
                  ))}
                </div>
              </div>

              {state.data.clarifying_questions.length > 0 && (
                <div>
                  <h2 className="text-sm font-semibold text-zinc-500 uppercase tracking-wide mb-2">
                    {copy.preview.clarifying}
                  </h2>
                  <ul className="space-y-1 text-sm text-zinc-600">
                    {state.data.clarifying_questions.map((q, i) => (
                      <li key={i}>• {q}</li>
                    ))}
                  </ul>
                </div>
              )}
            </div>

            <div className="flex gap-3">
              <button
                onClick={handleStart}
                disabled={loading}
                className="rounded-lg bg-zinc-900 px-6 py-3 text-white font-medium hover:bg-zinc-800 disabled:bg-zinc-400 focus:outline-none focus:ring-2 focus:ring-zinc-500"
                data-testid="start-button"
                aria-label="Start learning session"
              >
                {loading ? 'Starting...' : copy.preview.confirmYes}
              </button>
              
              <button
                onClick={handleRefine}
                className="rounded-lg border-2 border-zinc-300 px-4 py-2 text-zinc-700 hover:bg-zinc-50 focus:outline-none focus:ring-2 focus:ring-zinc-500"
                data-testid="refine-button"
                aria-label="Refine topic"
              >
                {copy.preview.confirmRefine}
              </button>
            </div>

            {error && (
              <div className="rounded-lg bg-red-50 border border-red-200 px-4 py-3 text-sm text-red-700" role="alert">
                {error}
              </div>
            )}

            {slowLoadTimeout && (
              <div className="rounded-lg bg-blue-50 border border-blue-200 p-6 space-y-4">
                <h2 className="font-semibold text-blue-900">{copy.fallback.heading}</h2>
                <div className="space-y-2">
                  <p className="text-sm text-blue-700 font-medium">{copy.fallback.relatedHeading}</p>
                  {state.data.proposed_modules.map(mod => (
                    <button
                      key={mod.id}
                      className="block text-sm text-blue-600 hover:text-blue-800 hover:underline"
                    >
                      {mod.title}
                    </button>
                  ))}
                </div>
              </div>
            )}
          </div>
        )}

>>>>>>> 2a5ce324
        {/* Phase: Auth Gate */}
        {state.phase === 'auth-gate' && (
          <div className="space-y-6">
            <div className="rounded-lg bg-white border-2 border-zinc-200 p-8 text-center space-y-4 max-w-md mx-auto">
              <h2 className="text-2xl font-bold text-zinc-900">
                {copy.auth.gateHeading}
              </h2>
              <p className="text-zinc-600">
                {copy.auth.gateMessage}
              </p>
              <button
                onClick={handleSignIn}
                className="w-full rounded-lg bg-zinc-900 px-6 py-3 text-white font-medium hover:bg-zinc-800 focus:outline-none focus:ring-2 focus:ring-zinc-500"
                data-testid="signin-button"
                aria-label="Sign in to continue"
              >
                {copy.auth.signInCta}
              </button>
              <button
                onClick={() => setState({ phase: 'input' })}
                className="text-sm text-zinc-500 hover:text-zinc-700 focus:outline-none focus:underline"
                aria-label="Go back"
              >
                ← Back
              </button>
            </div>
          </div>
        )}

        {/* Phase: Session (AUTO-ASSESSMENT MODE) */}
        {state.phase === 'session' && currentItem && (
          <div className="space-y-6">
            {/* HUD */}
            <div className="flex justify-between items-center">
              <div>
                <h1 className="text-2xl font-bold text-zinc-900">{copy.session.heading}</h1>
                <p className="text-sm text-zinc-600">
                  {copy.session.itemProgress(state.currentIdx + 1, Math.min(targetCount, state.items.length))} • {copy.session.target(targetCount)}
                </p>
              </div>
              <div className="text-right">
                <div className="text-sm font-medium text-zinc-700 capitalize">{copy.level[level]}</div>
                <div className="text-xs text-zinc-500">
                  {state.stats.answered > 0 && `${Math.round((state.stats.correct / state.stats.answered) * 100)}% correct`}
                </div>
              </div>
            </div>

            {/* Adaptation Feedback Chip */}
            {adaptationFeedback && (
              <div className="rounded-lg bg-blue-50 border border-blue-200 px-4 py-2 text-sm text-blue-800 text-center animate-fade-in">
                {adaptationFeedback}
              </div>
            )}

            {/* Card */}
            <div
              onClick={!flipped ? handleFlip : undefined}
              className={`rounded-2xl bg-white p-12 shadow-lg border-2 transition-all min-h-[300px] flex items-center justify-center text-center ${
                !flipped ? 'cursor-pointer border-zinc-200 hover:border-zinc-300' : 'border-zinc-300'
              }`}
              data-testid="study-card"
              role="button"
              tabIndex={!flipped ? 0 : -1}
              aria-label={!flipped ? copy.a11y.flipCard : undefined}
              onKeyDown={(e) => {
                if (!flipped && (e.key === 'Enter' || e.key === ' ')) {
                  e.preventDefault();
                  handleFlip();
                }
              }}
            >
              {!flipped ? (
                <div>
                  <p className="text-sm uppercase tracking-wide text-zinc-500 mb-4">Question</p>
                  <p className="text-2xl font-semibold text-zinc-900">{currentItem.front}</p>
                  <p className="text-xs text-zinc-400 mt-6">{copy.session.flipCta}</p>
                </div>
              ) : (
                <div className="w-full space-y-6">
                  <div>
                    <p className="text-sm uppercase tracking-wide text-zinc-500 mb-4">Answer</p>
                    <p className="text-xl text-zinc-800">{currentItem.back}</p>
                  </div>

                  {/* User answer input (auto-assessed) */}
                  {!scoreData && (
                    <div className="space-y-4">
                      <textarea
                        value={userAnswer}
                        onChange={(e) => setUserAnswer(e.target.value)}
                        placeholder="Type your answer here (we'll assess it automatically)..."
                        className="w-full rounded-lg border border-zinc-300 px-4 py-3 text-sm focus:border-zinc-500 focus:outline-none focus:ring-2 focus:ring-zinc-500/20"
                        rows={3}
                        data-testid="answer-input"
                        autoFocus
                      />
                      
                      <button
                        onClick={handleSubmit}
                        disabled={loading || !userAnswer.trim()}
                        className="w-full rounded-lg bg-zinc-900 px-6 py-3 text-white font-medium hover:bg-zinc-800 disabled:bg-zinc-400 disabled:cursor-not-allowed focus:outline-none focus:ring-2 focus:ring-zinc-500"
                        data-testid="submit-button"
                      >
                        {loading ? 'Assessing...' : 'Submit Answer'}
                      </button>
                    </div>
                  )}

                  {/* Score feedback (auto-assessment result) */}
                  {scoreData && (
                    <div className={`rounded-lg border p-4 space-y-2 ${
                      scoreData.correct ? 'bg-green-50 border-green-200' : 'bg-red-50 border-red-200'
                    }`}>
                      <div className="flex justify-between items-center">
                        <span className={`text-sm font-medium ${
                          scoreData.correct ? 'text-green-900' : 'text-red-900'
                        }`}>
                          {scoreData.correct ? '✓ Correct!' : '✗ Not quite'}
                        </span>
                        <span className={`text-xs ${
                          scoreData.correct ? 'text-green-700' : 'text-red-700'
                        }`}>
                          Difficulty: <span className="capitalize">{scoreData.difficulty}</span>
                        </span>
                      </div>
                      
                      {/* Auto-show explanation if wrong or slow */}
                      {showExplanation && scoreData.explain && (
                        <div className={`text-sm pt-2 border-t ${
                          scoreData.correct ? 'border-green-200 text-green-800' : 'border-red-200 text-red-800'
                        }`}>
                          <p className="font-medium mb-1">Explanation:</p>
                          <p>{scoreData.explain}</p>
                        </div>
                      )}
                      
                      {!showExplanation && scoreData.explain && (
                        <button
                          onClick={() => setShowExplanation(true)}
                          className={`text-sm hover:underline focus:outline-none focus:ring-2 focus:ring-offset-2 ${
                            scoreData.correct ? 'text-green-700 focus:ring-green-500' : 'text-red-700 focus:ring-red-500'
                          }`}
                          data-testid="explain-button"
                        >
                          Show explanation
                        </button>
                      )}
                    </div>
                  )}
                </div>
              )}
            </div>

            {error && (
              <div className="rounded-lg bg-red-50 border border-red-200 px-4 py-3 text-sm text-red-700" role="alert">
                {error}
              </div>
            )}

            {/* Completion message */}
            {isComplete && (
              <div className="rounded-lg bg-green-50 border-2 border-green-200 p-6 text-center space-y-4">
                <h2 className="text-2xl font-bold text-green-900">{copy.session.completedHeading}</h2>
                <p className="text-green-700">{copy.session.completedMessage(state.stats.answered)}</p>
                <p className="text-sm text-green-600">
                  Accuracy: {Math.round((state.stats.correct / state.stats.answered) * 100)}% • 
                  Avg time: {Math.round(state.stats.totalLatency / state.stats.answered / 1000)}s per item
                </p>
                <div className="flex gap-3 justify-center">
                  <button
                    onClick={() => setState({ phase: 'input' })}
                    className="rounded-lg bg-green-700 px-6 py-3 text-white font-medium hover:bg-green-800 focus:outline-none focus:ring-2 focus:ring-green-500"
                  >
                    {copy.session.finishCta}
                  </button>
                  {state.currentIdx < state.items.length - 1 && (
                    <button
                      onClick={() => moveToNext()}
                      className="rounded-lg border-2 border-green-300 px-4 py-2 text-green-700 hover:bg-green-50 focus:outline-none focus:ring-2 focus:ring-green-500"
                    >
                      {copy.session.continueCta}
                    </button>
                  )}
                </div>
              </div>
            )}
          </div>
        )}

        {/* NL Ask Cerply - Right Rail */}
        {state.phase === 'session' && (
          <div className={`fixed right-0 top-0 h-full bg-white border-l-2 border-zinc-200 shadow-xl transition-transform duration-300 ${
            chatOpen ? 'translate-x-0' : 'translate-x-full'
          } w-96 z-50`}>
            <div className="flex flex-col h-full">
              <div className="flex justify-between items-center p-4 border-b border-zinc-200">
                <h3 className="font-semibold text-zinc-900">{copy.nlAsk.heading}</h3>
                <button
                  onClick={() => setChatOpen(false)}
                  className="text-zinc-500 hover:text-zinc-700 focus:outline-none focus:ring-2 focus:ring-zinc-500 rounded"
                  aria-label={copy.a11y.collapseChat}
                >
                  ✕
                </button>
              </div>

              <div className="flex-1 overflow-y-auto p-4 space-y-3">
                {chatMessages.map((msg, i) => (
                  <div
                    key={i}
                    className={`rounded-lg p-3 text-sm ${
                      msg.role === 'user'
                        ? 'bg-zinc-900 text-white ml-8'
                        : 'bg-zinc-100 text-zinc-800 mr-8'
                    }`}
                  >
                    {msg.text}
                  </div>
                ))}
              </div>

              <div className="p-4 border-t border-zinc-200">
<<<<<<< HEAD
=======
                {/* Intent suggestions */}
                {interactionEngineEnabled && intentSuggestions.length > 0 && (
                  <div className="mb-3">
                    <div className="text-xs text-zinc-500 mb-2">Try saying:</div>
                    <div className="flex flex-wrap gap-2">
                      {intentSuggestions.slice(0, 4).map((suggestion, i) => (
                        <button
                          key={i}
                          onClick={() => {
                            setChatInput(suggestion);
                            handleAsk();
                          }}
                          className="text-xs bg-zinc-100 hover:bg-zinc-200 text-zinc-700 px-2 py-1 rounded-full transition-colors"
                        >
                          {suggestion}
                        </button>
                      ))}
                    </div>
                  </div>
                )}
                
>>>>>>> 2a5ce324
                <div className="flex gap-2">
                  <input
                    type="text"
                    value={chatInput}
                    onChange={(e) => setChatInput(e.target.value)}
                    onKeyDown={(e) => {
                      if (e.key === 'Enter' && !e.shiftKey) {
                        e.preventDefault();
                        handleAsk();
                      }
                    }}
<<<<<<< HEAD
                    placeholder={copy.nlAsk.placeholder}
=======
                    placeholder={interactionEngineEnabled ? "Try 'make this shorter' or 'explain like I'm 12'..." : copy.nlAsk.placeholder}
>>>>>>> 2a5ce324
                    className="flex-1 rounded-lg border border-zinc-300 px-3 py-2 text-sm focus:border-zinc-500 focus:outline-none focus:ring-2 focus:ring-zinc-500/20"
                    data-testid="chat-input"
                  />
                  <button
                    onClick={handleAsk}
                    disabled={!chatInput.trim()}
                    className="rounded-lg bg-zinc-900 px-4 py-2 text-white text-sm font-medium hover:bg-zinc-800 disabled:bg-zinc-400 focus:outline-none focus:ring-2 focus:ring-zinc-500"
                    data-testid="chat-send"
                  >
                    {copy.nlAsk.submitCta}
                  </button>
                </div>
              </div>
            </div>
          </div>
        )}

        {/* Chat toggle button */}
        {state.phase === 'session' && !chatOpen && (
          <button
            onClick={() => setChatOpen(true)}
            className="fixed right-4 bottom-4 rounded-full bg-zinc-900 px-6 py-3 text-white font-medium shadow-lg hover:bg-zinc-800 focus:outline-none focus:ring-2 focus:ring-zinc-500 z-40"
            data-testid="chat-toggle"
            aria-label={copy.a11y.expandChat}
          >
            {copy.nlAsk.toggle}
          </button>
        )}
      </div>
    </main>
  );
}
<|MERGE_RESOLUTION|>--- conflicted
+++ resolved
@@ -2,13 +2,9 @@
 
 import { useState, useEffect, useRef } from 'react';
 import { apiBase } from '@/lib/apiBase';
-<<<<<<< HEAD
-import { COPY as copy } from '@/lib/copy';
-=======
 import { COPY as copy, INTRO_COPY } from '@/lib/copy';
 import { parseIntent, routeIntent, getIntentSuggestions, type IntentContext } from '@/lib/interaction/router';
 import { generateMicrocopy, type MicrocopyContext } from '@/lib/interaction/microcopy';
->>>>>>> 2a5ce324
 
 // Types matching M3 API contracts
 type PreviewResponse = {
@@ -52,7 +48,6 @@
   score?: number;
   misconceptions?: string[];
   next_review_days?: number;
-<<<<<<< HEAD
 };
 
 type ScheduleResponse = {
@@ -71,26 +66,6 @@
   totalLatency: number;
 };
 
-=======
-};
-
-type ScheduleResponse = {
-  session_id: string;
-  plan_id: string;
-  order: string[];
-  due: string;
-  meta: { algo: string; version: string };
-};
-
-type LearnerLevel = 'beginner' | 'novice' | 'intermediate' | 'advanced' | 'expert' | 'worldClass';
-
-type SessionStats = {
-  answered: number;
-  correct: number;
-  totalLatency: number;
-};
-
->>>>>>> 2a5ce324
 type AppState = 
   | { phase: 'input' }
   | { phase: 'preview'; data: PreviewResponse }
@@ -123,8 +98,6 @@
   const [chatInput, setChatInput] = useState('');
   const [chatMessages, setChatMessages] = useState<Array<{role: 'user' | 'assistant', text: string}>>([]);
   
-<<<<<<< HEAD
-=======
   // Interaction Engine state
   const [interactionEngineEnabled, setInteractionEngineEnabled] = useState(
     process.env.NEXT_PUBLIC_INTERACTION_ENGINE === 'true'
@@ -132,7 +105,6 @@
   const [dynamicMicrocopy, setDynamicMicrocopy] = useState<Record<string, string>>({});
   const [intentSuggestions, setIntentSuggestions] = useState<string[]>([]);
   
->>>>>>> 2a5ce324
   const API_BASE = apiBase();
 
   // Check auth on mount & try to resume session
@@ -233,7 +205,6 @@
 
     try {
       const genRes = await fetch(`${API_BASE}/api/generate`, {
-<<<<<<< HEAD
         method: 'POST',
         headers: { 'Content-Type': 'application/json' },
         body: JSON.stringify({
@@ -288,62 +259,6 @@
         currentIdx: 0,
         stats: { answered: 0, correct: 0, totalLatency: 0 },
       });
-=======
-        method: 'POST',
-        headers: { 'Content-Type': 'application/json' },
-        body: JSON.stringify({
-          modules: state.data.proposed_modules.map(m => ({ title: m.title })),
-          level: 'beginner',
-        }),
-      });
-
-      clearTimeout(timeoutId);
-
-      if (!genRes.ok) {
-        throw new Error('Failed to generate content');
-      }
-
-      const genData: GenerateResponse = await genRes.json();
-      
-      const allItems: CardItem[] = [];
-      genData.modules.forEach(mod => {
-        mod.lessons.forEach(lesson => {
-          allItems.push(lesson);
-        });
-      });
-
-      const sessionId = `sess-${Date.now()}`;
-      localStorage.setItem('learn_session_id', sessionId);
-
-      const schedRes = await fetch(`${API_BASE}/api/certified/schedule`, {
-        method: 'POST',
-        headers: { 'Content-Type': 'application/json' },
-        body: JSON.stringify({
-          session_id: sessionId,
-          plan_id: 'generated',
-          items: allItems.map(item => ({
-            id: item.id,
-            front: item.front,
-            back: item.back,
-          })),
-          algo: 'sm2-lite',
-        }),
-      });
-
-      if (!schedRes.ok) {
-        throw new Error('Failed to schedule session');
-      }
-
-      await schedRes.json();
-
-      setState({
-        phase: 'session',
-        sessionId,
-        items: allItems,
-        currentIdx: 0,
-        stats: { answered: 0, correct: 0, totalLatency: 0 },
-      });
->>>>>>> 2a5ce324
       setSlowLoadTimeout(false);
     } catch (err: any) {
       clearTimeout(timeoutId);
@@ -508,16 +423,6 @@
     setChatInput('');
     setChatMessages(prev => [...prev, { role: 'user', text: userMessage }]);
 
-<<<<<<< HEAD
-    setTimeout(() => {
-      setChatMessages(prev => [
-        ...prev,
-        { role: 'assistant', text: 'Natural language responses will be powered by the orchestrator in the full version.' }
-      ]);
-    }, 500);
-  };
-
-=======
     // Use interaction engine if enabled
     if (interactionEngineEnabled) {
       await handleNaturalLanguageCommand(userMessage);
@@ -816,7 +721,6 @@
     }
   }, [state, level, interactionEngineEnabled]);
 
->>>>>>> 2a5ce324
   const currentItem = state.phase === 'session' ? state.items[state.currentIdx] : null;
   const targetCount = 10;
   const isComplete = state.phase === 'session' && state.currentIdx >= Math.min(targetCount, state.items.length) - 1;
@@ -827,9 +731,6 @@
       {typeof window !== 'undefined' && !window.location.hostname.includes('localhost') && (
         <div className="bg-yellow-50 border-b-2 border-yellow-200 px-4 py-2 text-sm">
           <div className="max-w-4xl mx-auto flex items-center justify-between">
-<<<<<<< HEAD
-            <span className="text-yellow-800">🧪 UAT Mode - Learner MVP (Auto-Assessment)</span>
-=======
             <span className="text-yellow-800">
               🧪 UAT Mode - Learner MVP (Auto-Assessment)
               {interactionEngineEnabled && (
@@ -838,7 +739,6 @@
                 </span>
               )}
             </span>
->>>>>>> 2a5ce324
             <span className="text-xs text-yellow-600">API: {API_BASE}</span>
           </div>
         </div>
@@ -906,7 +806,6 @@
                 </div>
               </div>
             )}
-<<<<<<< HEAD
           </div>
         )}
 
@@ -999,100 +898,6 @@
           </div>
         )}
 
-=======
-          </div>
-        )}
-
-        {/* Phase: Preview */}
-        {state.phase === 'preview' && (
-          <div className="space-y-6">
-            <h1 className="text-3xl font-bold text-zinc-900">
-              {copy.preview.heading}
-            </h1>
-
-            <div className="rounded-lg bg-white border-2 border-zinc-200 p-6 space-y-4">
-              <div>
-                <h2 className="text-sm font-semibold text-zinc-500 uppercase tracking-wide mb-2">
-                  {copy.preview.summary}
-                </h2>
-                <p className="text-lg text-zinc-800">{state.data.summary}</p>
-              </div>
-
-              <div>
-                <h2 className="text-sm font-semibold text-zinc-500 uppercase tracking-wide mb-2">
-                  {copy.preview.modules}
-                </h2>
-                <div className="space-y-2">
-                  {state.data.proposed_modules.map((mod) => (
-                    <div key={mod.id} className="flex justify-between items-center text-sm">
-                      <span className="text-zinc-700">{mod.title}</span>
-                      <span className="text-zinc-500">{mod.estimated_items} {copy.preview.estimatedItems}</span>
-                    </div>
-                  ))}
-                </div>
-              </div>
-
-              {state.data.clarifying_questions.length > 0 && (
-                <div>
-                  <h2 className="text-sm font-semibold text-zinc-500 uppercase tracking-wide mb-2">
-                    {copy.preview.clarifying}
-                  </h2>
-                  <ul className="space-y-1 text-sm text-zinc-600">
-                    {state.data.clarifying_questions.map((q, i) => (
-                      <li key={i}>• {q}</li>
-                    ))}
-                  </ul>
-                </div>
-              )}
-            </div>
-
-            <div className="flex gap-3">
-              <button
-                onClick={handleStart}
-                disabled={loading}
-                className="rounded-lg bg-zinc-900 px-6 py-3 text-white font-medium hover:bg-zinc-800 disabled:bg-zinc-400 focus:outline-none focus:ring-2 focus:ring-zinc-500"
-                data-testid="start-button"
-                aria-label="Start learning session"
-              >
-                {loading ? 'Starting...' : copy.preview.confirmYes}
-              </button>
-              
-              <button
-                onClick={handleRefine}
-                className="rounded-lg border-2 border-zinc-300 px-4 py-2 text-zinc-700 hover:bg-zinc-50 focus:outline-none focus:ring-2 focus:ring-zinc-500"
-                data-testid="refine-button"
-                aria-label="Refine topic"
-              >
-                {copy.preview.confirmRefine}
-              </button>
-            </div>
-
-            {error && (
-              <div className="rounded-lg bg-red-50 border border-red-200 px-4 py-3 text-sm text-red-700" role="alert">
-                {error}
-              </div>
-            )}
-
-            {slowLoadTimeout && (
-              <div className="rounded-lg bg-blue-50 border border-blue-200 p-6 space-y-4">
-                <h2 className="font-semibold text-blue-900">{copy.fallback.heading}</h2>
-                <div className="space-y-2">
-                  <p className="text-sm text-blue-700 font-medium">{copy.fallback.relatedHeading}</p>
-                  {state.data.proposed_modules.map(mod => (
-                    <button
-                      key={mod.id}
-                      className="block text-sm text-blue-600 hover:text-blue-800 hover:underline"
-                    >
-                      {mod.title}
-                    </button>
-                  ))}
-                </div>
-              </div>
-            )}
-          </div>
-        )}
-
->>>>>>> 2a5ce324
         {/* Phase: Auth Gate */}
         {state.phase === 'auth-gate' && (
           <div className="space-y-6">
@@ -1316,8 +1121,6 @@
               </div>
 
               <div className="p-4 border-t border-zinc-200">
-<<<<<<< HEAD
-=======
                 {/* Intent suggestions */}
                 {interactionEngineEnabled && intentSuggestions.length > 0 && (
                   <div className="mb-3">
@@ -1339,7 +1142,6 @@
                   </div>
                 )}
                 
->>>>>>> 2a5ce324
                 <div className="flex gap-2">
                   <input
                     type="text"
@@ -1351,11 +1153,7 @@
                         handleAsk();
                       }
                     }}
-<<<<<<< HEAD
-                    placeholder={copy.nlAsk.placeholder}
-=======
                     placeholder={interactionEngineEnabled ? "Try 'make this shorter' or 'explain like I'm 12'..." : copy.nlAsk.placeholder}
->>>>>>> 2a5ce324
                     className="flex-1 rounded-lg border border-zinc-300 px-3 py-2 text-sm focus:border-zinc-500 focus:outline-none focus:ring-2 focus:ring-zinc-500/20"
                     data-testid="chat-input"
                   />
