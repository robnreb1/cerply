--- conflicted
+++ resolved
@@ -63,7 +63,6 @@
   line
   echo "==> Skipping WEB /ping (no __vercel_protection_bypass cookie)"
 fi
-<<<<<<< HEAD
 
 # --- WEB: /api/health ---
 if [[ "${HAS_BYPASS_COOKIE:-0}" -eq 1 ]]; then
@@ -79,23 +78,7 @@
   echo "==> Skipping WEB /api/health (no __vercel_protection_bypass cookie)"
 fi
 
-=======
 
-# --- WEB: /api/health ---
-if [[ "${HAS_BYPASS_COOKIE:-0}" -eq 1 ]]; then
-  line
-  echo "==> GET ${WEB_BASE%/}/api/health"
-  if [[ -n "${VERCEL_BYPASS:-}" ]]; then
-    status_head -b "$COOKIE_JAR" -c "$COOKIE_JAR" -L "${H_BYPASS[@]}" "${WEB_BASE%/}/api/health" || true
-  else
-    status_head -L "${WEB_BASE%/}/api/health" || true
-  fi
-else
-  line
-  echo "==> Skipping WEB /api/health (no __vercel_protection_bypass cookie)"
-fi
-
->>>>>>> 92d41371
 # --- API (direct): /api/health ---
 line
 echo "==> API health (direct) ${API_BASE%/}/api/health"
@@ -127,7 +110,7 @@
 fi
 
 line
-<<<<<<< HEAD
+
 echo "Assertions passed."
 
 # --- Optional: Legacy ingest smoke (guarded) ---
@@ -155,7 +138,4 @@
   $CURL_BIN -sS -i "${API_BASE%/}/api/ingest/preview"  -X POST -H 'content-type: application/json' --data '{}' | head -n 20 || true
   $CURL_BIN -sS -i "${API_BASE%/}/api/ingest/clarify"  -X POST -H 'content-type: application/json' --data '{}' | head -n 20 || true
   $CURL_BIN -sS -i "${API_BASE%/}/api/ingest/followup" -X POST -H 'content-type: application/json' --data '{}' | head -n 20 || true
-fi
-=======
-echo "Assertions passed."
->>>>>>> 92d41371
+fi